--- conflicted
+++ resolved
@@ -991,11 +991,7 @@
 			flags |= FPB_IGNORE_SOFT_DIRTY;
 
 		nr = folio_pte_batch(folio, addr, src_pte, pte, max_nr, flags,
-<<<<<<< HEAD
-				     &any_writable);
-=======
 				     &any_writable, NULL, NULL);
->>>>>>> 0c383648
 		folio_ref_add(folio, nr);
 		if (folio_test_anon(folio)) {
 			if (unlikely(folio_try_dup_anon_rmap_ptes(folio, page,
@@ -1508,12 +1504,7 @@
 	if (!delay_rmap) {
 		folio_remove_rmap_ptes(folio, page, nr, vma);
 
-<<<<<<< HEAD
-		/* Only sanity-check the first page in a batch. */
-		if (unlikely(page_mapcount(page) < 0))
-=======
 		if (unlikely(folio_mapcount(folio) < 0))
->>>>>>> 0c383648
 			print_bad_pte(vma, addr, ptent, page);
 	}
 	if (unlikely(__tlb_remove_folio_pages(tlb, page, nr, delay_rmap))) {
@@ -1563,11 +1554,7 @@
 	 */
 	if (unlikely(folio_test_large(folio) && max_nr != 1)) {
 		nr = folio_pte_batch(folio, addr, pte, ptent, max_nr, fpb_flags,
-<<<<<<< HEAD
-				     NULL);
-=======
 				     NULL, NULL, NULL);
->>>>>>> 0c383648
 
 		zap_present_folio_ptes(tlb, vma, folio, page, pte, ptent, nr,
 				       addr, details, rss, force_flush,
@@ -1674,13 +1661,8 @@
 			pr_alert("unrecognized swap entry 0x%lx\n", entry.val);
 			WARN_ON_ONCE(1);
 		}
-<<<<<<< HEAD
-		pte_clear_not_present_full(mm, addr, pte, tlb->fullmm);
-		zap_install_uffd_wp_if_needed(vma, addr, pte, 1, details, ptent);
-=======
 		clear_not_present_full_ptes(mm, addr, pte, nr, tlb->fullmm);
 		zap_install_uffd_wp_if_needed(vma, addr, pte, nr, details, ptent);
->>>>>>> 0c383648
 	} while (pte += nr, addr += PAGE_SIZE * nr, addr != end);
 
 	add_mm_rss_vec(mm, rss);
@@ -3226,11 +3208,6 @@
 	return VM_FAULT_RETRY;
 }
 
-<<<<<<< HEAD
-vm_fault_t vmf_anon_prepare(struct vm_fault *vmf)
-{
-	struct vm_area_struct *vma = vmf->vma;
-=======
 /**
  * vmf_anon_prepare - Prepare to handle an anonymous fault.
  * @vmf: The vm_fault descriptor passed from the fault handler.
@@ -3250,19 +3227,10 @@
 {
 	struct vm_area_struct *vma = vmf->vma;
 	vm_fault_t ret = 0;
->>>>>>> 0c383648
 
 	if (likely(vma->anon_vma))
 		return 0;
 	if (vmf->flags & FAULT_FLAG_VMA_LOCK) {
-<<<<<<< HEAD
-		vma_end_read(vma);
-		return VM_FAULT_RETRY;
-	}
-	if (__anon_vma_prepare(vma))
-		return VM_FAULT_OOM;
-	return 0;
-=======
 		if (!mmap_read_trylock(vma->vm_mm)) {
 			vma_end_read(vma);
 			return VM_FAULT_RETRY;
@@ -3273,7 +3241,6 @@
 	if (vmf->flags & FAULT_FLAG_VMA_LOCK)
 		mmap_read_unlock(vma->vm_mm);
 	return ret;
->>>>>>> 0c383648
 }
 
 /*
@@ -3385,11 +3352,7 @@
 		folio_add_new_anon_rmap(new_folio, vma, vmf->address);
 		folio_add_lru_vma(new_folio, vma);
 		BUG_ON(unshare && pte_write(entry));
-<<<<<<< HEAD
-		set_pte_at_notify(mm, vmf->address, vmf->pte, entry);
-=======
 		set_pte_at(mm, vmf->address, vmf->pte, entry);
->>>>>>> 0c383648
 		update_mmu_cache_range(vmf, vma, vmf->address, vmf->pte, 1);
 		if (old_folio) {
 			/*
@@ -4380,13 +4343,8 @@
 	 * for this vma. Then filter out the orders that can't be allocated over
 	 * the faulting address and still be fully contained in the vma.
 	 */
-<<<<<<< HEAD
-	orders = thp_vma_allowable_orders(vma, vma->vm_flags, false, true, true,
-					  BIT(PMD_ORDER) - 1);
-=======
 	orders = thp_vma_allowable_orders(vma, vma->vm_flags,
 			TVA_IN_PF | TVA_ENFORCE_SYSFS, BIT(PMD_ORDER) - 1);
->>>>>>> 0c383648
 	orders = thp_vma_suitable_orders(vma, vmf->address, orders);
 
 	if (!orders)
@@ -4411,12 +4369,9 @@
 
 	pte_unmap(pte);
 
-<<<<<<< HEAD
-=======
 	if (!orders)
 		goto fallback;
 
->>>>>>> 0c383648
 	/* Try allocating the highest of the remaining orders. */
 	gfp = vma_thp_gfp_mask(vma);
 	while (orders) {
@@ -4424,10 +4379,7 @@
 		folio = vma_alloc_folio(gfp, order, vma, addr, true);
 		if (folio) {
 			if (mem_cgroup_charge(folio, vma->vm_mm, gfp)) {
-<<<<<<< HEAD
-=======
 				count_mthp_stat(order, MTHP_STAT_ANON_FAULT_FALLBACK_CHARGE);
->>>>>>> 0c383648
 				folio_put(folio);
 				goto next;
 			}
@@ -4436,10 +4388,7 @@
 			return folio;
 		}
 next:
-<<<<<<< HEAD
-=======
 		count_mthp_stat(order, MTHP_STAT_ANON_FAULT_FALLBACK);
->>>>>>> 0c383648
 		order = next_order(&orders, order);
 	}
 
@@ -4499,14 +4448,9 @@
 	}
 
 	/* Allocate our own private page. */
-<<<<<<< HEAD
-	if (unlikely(anon_vma_prepare(vma)))
-		goto oom;
-=======
 	ret = vmf_anon_prepare(vmf);
 	if (ret)
 		return ret;
->>>>>>> 0c383648
 	/* Returns NULL on OOM or ERR_PTR(-EAGAIN) if we must retry the fault */
 	folio = alloc_anon_folio(vmf);
 	if (IS_ERR(folio))
@@ -4554,12 +4498,9 @@
 
 	folio_ref_add(folio, nr_pages - 1);
 	add_mm_counter(vma->vm_mm, MM_ANONPAGES, nr_pages);
-<<<<<<< HEAD
-=======
 #ifdef CONFIG_TRANSPARENT_HUGEPAGE
 	count_mthp_stat(folio_order(folio), MTHP_STAT_ANON_FAULT_ALLOC);
 #endif
->>>>>>> 0c383648
 	folio_add_new_anon_rmap(folio, vma, addr);
 	folio_add_lru_vma(folio, vma);
 setpte:
@@ -4667,11 +4608,7 @@
 	if (!thp_vma_suitable_order(vma, haddr, PMD_ORDER))
 		return ret;
 
-<<<<<<< HEAD
-	if (page != &folio->page || folio_order(folio) != HPAGE_PMD_ORDER)
-=======
 	if (folio_order(folio) != HPAGE_PMD_ORDER)
->>>>>>> 0c383648
 		return ret;
 	page = &folio->page;
 
@@ -4761,18 +4698,10 @@
 		entry = pte_mkuffd_wp(entry);
 	/* copy-on-write page */
 	if (write && !(vma->vm_flags & VM_SHARED)) {
-<<<<<<< HEAD
-		add_mm_counter(vma->vm_mm, MM_ANONPAGES, nr);
-=======
->>>>>>> 0c383648
 		VM_BUG_ON_FOLIO(nr != 1, folio);
 		folio_add_new_anon_rmap(folio, vma, addr);
 		folio_add_lru_vma(folio, vma);
 	} else {
-<<<<<<< HEAD
-		add_mm_counter(vma->vm_mm, mm_counter_file(folio), nr);
-=======
->>>>>>> 0c383648
 		folio_add_file_rmap_ptes(folio, page, nr, vma);
 	}
 	set_ptes(vma->vm_mm, addr, vmf->pte, entry, nr);
@@ -4849,15 +4778,10 @@
 	/* Re-check under ptl */
 	if (likely(!vmf_pte_changed(vmf))) {
 		struct folio *folio = page_folio(page);
-<<<<<<< HEAD
-
-		set_pte_range(vmf, folio, page, 1, vmf->address);
-=======
 		int type = is_cow ? MM_ANONPAGES : mm_counter_file(folio);
 
 		set_pte_range(vmf, folio, page, 1, vmf->address);
 		add_mm_counter(vma->vm_mm, type, 1);
->>>>>>> 0c383648
 		ret = 0;
 	} else {
 		update_mmu_tlb(vma, vmf->address, vmf->pte);
@@ -5138,17 +5062,11 @@
 	return ret;
 }
 
-<<<<<<< HEAD
-int numa_migrate_prep(struct folio *folio, struct vm_area_struct *vma,
-		      unsigned long addr, int page_nid, int *flags)
-{
-=======
 int numa_migrate_prep(struct folio *folio, struct vm_fault *vmf,
 		      unsigned long addr, int page_nid, int *flags)
 {
 	struct vm_area_struct *vma = vmf->vma;
 
->>>>>>> 0c383648
 	folio_get(folio);
 
 	/* Record the current PID acceesing VMA */
@@ -5160,9 +5078,6 @@
 		*flags |= TNF_FAULT_LOCAL;
 	}
 
-<<<<<<< HEAD
-	return mpol_misplaced(folio, vma, addr);
-=======
 	return mpol_misplaced(folio, vmf, addr);
 }
 
@@ -5218,7 +5133,6 @@
 
 		numa_rebuild_single_mapping(vmf, vma, addr, start_ptep, writable);
 	}
->>>>>>> 0c383648
 }
 
 static vm_fault_t do_numa_page(struct vm_fault *vmf)
@@ -5226,12 +5140,8 @@
 	struct vm_area_struct *vma = vmf->vma;
 	struct folio *folio = NULL;
 	int nid = NUMA_NO_NODE;
-<<<<<<< HEAD
-	bool writable = false;
-=======
 	bool writable = false, ignore_writable = false;
 	bool pte_write_upgrade = vma_wants_manual_pte_write_upgrade(vma);
->>>>>>> 0c383648
 	int last_cpupid;
 	int target_nid;
 	pte_t pte, old_pte;
@@ -5263,13 +5173,6 @@
 
 	folio = vm_normal_folio(vma, vmf->address, pte);
 	if (!folio || folio_is_zone_device(folio))
-<<<<<<< HEAD
-		goto out_map;
-
-	/* TODO: handle PTE-mapped THP */
-	if (folio_test_large(folio))
-=======
->>>>>>> 0c383648
 		goto out_map;
 
 	/*
@@ -5287,18 +5190,11 @@
 	 * Flag if the folio is shared between multiple address spaces. This
 	 * is later used when determining whether to group tasks together
 	 */
-<<<<<<< HEAD
-	if (folio_estimated_sharers(folio) > 1 && (vma->vm_flags & VM_SHARED))
-		flags |= TNF_SHARED;
-
-	nid = folio_nid(folio);
-=======
 	if (folio_likely_mapped_shared(folio) && (vma->vm_flags & VM_SHARED))
 		flags |= TNF_SHARED;
 
 	nid = folio_nid(folio);
 	nr_pages = folio_nr_pages(folio);
->>>>>>> 0c383648
 	/*
 	 * For memory tiering mode, cpupid of slow memory page is used
 	 * to record page access time.  So use default value.
@@ -5308,11 +5204,7 @@
 		last_cpupid = (-1 & LAST_CPUPID_MASK);
 	else
 		last_cpupid = folio_last_cpupid(folio);
-<<<<<<< HEAD
-	target_nid = numa_migrate_prep(folio, vma, vmf->address, nid, &flags);
-=======
 	target_nid = numa_migrate_prep(folio, vmf, vmf->address, nid, &flags);
->>>>>>> 0c383648
 	if (target_nid == NUMA_NO_NODE) {
 		folio_put(folio);
 		goto out_map;
@@ -5340,33 +5232,19 @@
 
 out:
 	if (nid != NUMA_NO_NODE)
-<<<<<<< HEAD
-		task_numa_fault(last_cpupid, nid, 1, flags);
-=======
 		task_numa_fault(last_cpupid, nid, nr_pages, flags);
->>>>>>> 0c383648
 	return 0;
 out_map:
 	/*
 	 * Make it present again, depending on how arch implements
 	 * non-accessible ptes, some can allow access by kernel mode.
 	 */
-<<<<<<< HEAD
-	old_pte = ptep_modify_prot_start(vma, vmf->address, vmf->pte);
-	pte = pte_modify(old_pte, vma->vm_page_prot);
-	pte = pte_mkyoung(pte);
-	if (writable)
-		pte = pte_mkwrite(pte, vma);
-	ptep_modify_prot_commit(vma, vmf->address, vmf->pte, old_pte, pte);
-	update_mmu_cache_range(vmf, vma, vmf->address, vmf->pte, 1);
-=======
 	if (folio && folio_test_large(folio))
 		numa_rebuild_large_mapping(vmf, vma, folio, pte, ignore_writable,
 					   pte_write_upgrade);
 	else
 		numa_rebuild_single_mapping(vmf, vma, vmf->address, vmf->pte,
 					    writable);
->>>>>>> 0c383648
 	pte_unmap_unlock(vmf->pte, vmf->ptl);
 	goto out;
 }
@@ -5577,12 +5455,8 @@
 		return VM_FAULT_OOM;
 retry_pud:
 	if (pud_none(*vmf.pud) &&
-<<<<<<< HEAD
-	    thp_vma_allowable_order(vma, vm_flags, false, true, true, PUD_ORDER)) {
-=======
 	    thp_vma_allowable_order(vma, vm_flags,
 				TVA_IN_PF | TVA_ENFORCE_SYSFS, PUD_ORDER)) {
->>>>>>> 0c383648
 		ret = create_huge_pud(&vmf);
 		if (!(ret & VM_FAULT_FALLBACK))
 			return ret;
@@ -5616,12 +5490,8 @@
 		goto retry_pud;
 
 	if (pmd_none(*vmf.pmd) &&
-<<<<<<< HEAD
-	    thp_vma_allowable_order(vma, vm_flags, false, true, true, PMD_ORDER)) {
-=======
 	    thp_vma_allowable_order(vma, vm_flags,
 				TVA_IN_PF | TVA_ENFORCE_SYSFS, PMD_ORDER)) {
->>>>>>> 0c383648
 		ret = create_huge_pmd(&vmf);
 		if (!(ret & VM_FAULT_FALLBACK))
 			return ret;
@@ -5975,18 +5845,6 @@
 	if (!vma_start_read(vma))
 		goto inval;
 
-<<<<<<< HEAD
-	/*
-	 * find_mergeable_anon_vma uses adjacent vmas which are not locked.
-	 * This check must happen after vma_start_read(); otherwise, a
-	 * concurrent mremap() with MREMAP_DONTUNMAP could dissociate the VMA
-	 * from its anon_vma.
-	 */
-	if (unlikely(vma_is_anonymous(vma) && !vma->anon_vma))
-		goto inval_end_read;
-
-=======
->>>>>>> 0c383648
 	/* Check since vm_start/vm_end might change before we lock the VMA */
 	if (unlikely(address < vma->vm_start || address >= vma->vm_end))
 		goto inval_end_read;
@@ -6156,41 +6014,6 @@
 EXPORT_SYMBOL_GPL(follow_pte);
 
 #ifdef CONFIG_HAVE_IOREMAP_PROT
-<<<<<<< HEAD
-int follow_phys(struct vm_area_struct *vma,
-		unsigned long address, unsigned int flags,
-		unsigned long *prot, resource_size_t *phys)
-{
-	int ret = -EINVAL;
-	pte_t *ptep, pte;
-	spinlock_t *ptl;
-
-	if (!(vma->vm_flags & (VM_IO | VM_PFNMAP)))
-		goto out;
-
-	if (follow_pte(vma->vm_mm, address, &ptep, &ptl))
-		goto out;
-	pte = ptep_get(ptep);
-
-	/* Never return PFNs of anon folios in COW mappings. */
-	if (vm_normal_folio(vma, address, pte))
-		goto unlock;
-
-	if ((flags & FOLL_WRITE) && !pte_write(pte))
-		goto unlock;
-
-	*prot = pgprot_val(pte_pgprot(pte));
-	*phys = (resource_size_t)pte_pfn(pte) << PAGE_SHIFT;
-
-	ret = 0;
-unlock:
-	pte_unmap_unlock(ptep, ptl);
-out:
-	return ret;
-}
-
-=======
->>>>>>> 0c383648
 /**
  * generic_access_phys - generic implementation for iomem mmap access
  * @vma: the vma to access
@@ -6627,10 +6450,6 @@
 }
 
 void ptlock_free(struct ptdesc *ptdesc)
-<<<<<<< HEAD
-{
-	kmem_cache_free(page_ptl_cachep, ptdesc->ptl);
-=======
 {
 	kmem_cache_free(page_ptl_cachep, ptdesc->ptl);
 }
@@ -6640,7 +6459,6 @@
 {
 	if (is_vm_hugetlb_page(vma))
 		hugetlb_vma_lock_read(vma);
->>>>>>> 0c383648
 }
 
 void vma_pgtable_walk_end(struct vm_area_struct *vma)
