// SPDX-License-Identifier: GPL-2.0-or-later
/* memcontrol.c - Memory Controller
 *
 * Copyright IBM Corporation, 2007
 * Author Balbir Singh <balbir@linux.vnet.ibm.com>
 *
 * Copyright 2007 OpenVZ SWsoft Inc
 * Author: Pavel Emelianov <xemul@openvz.org>
 *
 * Memory thresholds
 * Copyright (C) 2009 Nokia Corporation
 * Author: Kirill A. Shutemov
 *
 * Kernel Memory Controller
 * Copyright (C) 2012 Parallels Inc. and Google Inc.
 * Authors: Glauber Costa and Suleiman Souhlal
 *
 * Native page reclaim
 * Charge lifetime sanitation
 * Lockless page tracking & accounting
 * Unified hierarchy configuration model
 * Copyright (C) 2015 Red Hat, Inc., Johannes Weiner
 *
 * Per memcg lru locking
 * Copyright (C) 2020 Alibaba, Inc, Alex Shi
 */

#include <linux/cgroup-defs.h>
#include <linux/page_counter.h>
#include <linux/memcontrol.h>
#include <linux/cgroup.h>
#include <linux/cpuset.h>
#include <linux/sched/mm.h>
#include <linux/shmem_fs.h>
#include <linux/hugetlb.h>
#include <linux/pagemap.h>
#include <linux/pagevec.h>
#include <linux/vm_event_item.h>
#include <linux/smp.h>
#include <linux/page-flags.h>
#include <linux/backing-dev.h>
#include <linux/bit_spinlock.h>
#include <linux/rcupdate.h>
#include <linux/limits.h>
#include <linux/export.h>
#include <linux/list.h>
#include <linux/mutex.h>
#include <linux/rbtree.h>
#include <linux/slab.h>
#include <linux/swapops.h>
#include <linux/spinlock.h>
#include <linux/fs.h>
#include <linux/seq_file.h>
#include <linux/parser.h>
#include <linux/vmpressure.h>
#include <linux/memremap.h>
#include <linux/mm_inline.h>
#include <linux/swap_cgroup.h>
#include <linux/cpu.h>
#include <linux/oom.h>
#include <linux/lockdep.h>
#include <linux/resume_user_mode.h>
#include <linux/psi.h>
#include <linux/seq_buf.h>
#include <linux/sched/isolation.h>
#include <linux/kmemleak.h>
#include "internal.h"
#include <net/sock.h>
#include <net/ip.h>
#include "slab.h"
#include "memcontrol-v1.h"

#include <linux/uaccess.h>

#define CREATE_TRACE_POINTS
#include <trace/events/memcg.h>
#undef CREATE_TRACE_POINTS

#include <trace/events/vmscan.h>

struct cgroup_subsys memory_cgrp_subsys __read_mostly;
EXPORT_SYMBOL(memory_cgrp_subsys);

struct mem_cgroup *root_mem_cgroup __read_mostly;

/* Active memory cgroup to use from an interrupt context */
DEFINE_PER_CPU(struct mem_cgroup *, int_active_memcg);
EXPORT_PER_CPU_SYMBOL_GPL(int_active_memcg);

/* Socket memory accounting disabled? */
static bool cgroup_memory_nosocket __ro_after_init;

/* Kernel memory accounting disabled? */
static bool cgroup_memory_nokmem __ro_after_init;

/* BPF memory accounting disabled? */
static bool cgroup_memory_nobpf __ro_after_init;

static struct kmem_cache *memcg_cachep;
static struct kmem_cache *memcg_pn_cachep;

#ifdef CONFIG_CGROUP_WRITEBACK
static DECLARE_WAIT_QUEUE_HEAD(memcg_cgwb_frn_waitq);
#endif

static inline bool task_is_dying(void)
{
	return tsk_is_oom_victim(current) || fatal_signal_pending(current) ||
		(current->flags & PF_EXITING);
}

/* Some nice accessors for the vmpressure. */
struct vmpressure *memcg_to_vmpressure(struct mem_cgroup *memcg)
{
	if (!memcg)
		memcg = root_mem_cgroup;
	return &memcg->vmpressure;
}

struct mem_cgroup *vmpressure_to_memcg(struct vmpressure *vmpr)
{
	return container_of(vmpr, struct mem_cgroup, vmpressure);
}

#define SEQ_BUF_SIZE SZ_4K
#define CURRENT_OBJCG_UPDATE_BIT 0
#define CURRENT_OBJCG_UPDATE_FLAG (1UL << CURRENT_OBJCG_UPDATE_BIT)

static DEFINE_SPINLOCK(objcg_lock);

bool mem_cgroup_kmem_disabled(void)
{
	return cgroup_memory_nokmem;
}

static void memcg_uncharge(struct mem_cgroup *memcg, unsigned int nr_pages);

static void obj_cgroup_release(struct percpu_ref *ref)
{
	struct obj_cgroup *objcg = container_of(ref, struct obj_cgroup, refcnt);
	unsigned int nr_bytes;
	unsigned int nr_pages;
	unsigned long flags;

	/*
	 * At this point all allocated objects are freed, and
	 * objcg->nr_charged_bytes can't have an arbitrary byte value.
	 * However, it can be PAGE_SIZE or (x * PAGE_SIZE).
	 *
	 * The following sequence can lead to it:
	 * 1) CPU0: objcg == stock->cached_objcg
	 * 2) CPU1: we do a small allocation (e.g. 92 bytes),
	 *          PAGE_SIZE bytes are charged
	 * 3) CPU1: a process from another memcg is allocating something,
	 *          the stock if flushed,
	 *          objcg->nr_charged_bytes = PAGE_SIZE - 92
	 * 5) CPU0: we do release this object,
	 *          92 bytes are added to stock->nr_bytes
	 * 6) CPU0: stock is flushed,
	 *          92 bytes are added to objcg->nr_charged_bytes
	 *
	 * In the result, nr_charged_bytes == PAGE_SIZE.
	 * This page will be uncharged in obj_cgroup_release().
	 */
	nr_bytes = atomic_read(&objcg->nr_charged_bytes);
	WARN_ON_ONCE(nr_bytes & (PAGE_SIZE - 1));
	nr_pages = nr_bytes >> PAGE_SHIFT;

	if (nr_pages) {
		struct mem_cgroup *memcg;

		memcg = get_mem_cgroup_from_objcg(objcg);
		mod_memcg_state(memcg, MEMCG_KMEM, -nr_pages);
		memcg1_account_kmem(memcg, -nr_pages);
		if (!mem_cgroup_is_root(memcg))
			memcg_uncharge(memcg, nr_pages);
		mem_cgroup_put(memcg);
	}

	spin_lock_irqsave(&objcg_lock, flags);
	list_del(&objcg->list);
	spin_unlock_irqrestore(&objcg_lock, flags);

	percpu_ref_exit(ref);
	kfree_rcu(objcg, rcu);
}

static struct obj_cgroup *obj_cgroup_alloc(void)
{
	struct obj_cgroup *objcg;
	int ret;

	objcg = kzalloc(sizeof(struct obj_cgroup), GFP_KERNEL);
	if (!objcg)
		return NULL;

	ret = percpu_ref_init(&objcg->refcnt, obj_cgroup_release, 0,
			      GFP_KERNEL);
	if (ret) {
		kfree(objcg);
		return NULL;
	}
	INIT_LIST_HEAD(&objcg->list);
	return objcg;
}

static void memcg_reparent_objcgs(struct mem_cgroup *memcg,
				  struct mem_cgroup *parent)
{
	struct obj_cgroup *objcg, *iter;

	objcg = rcu_replace_pointer(memcg->objcg, NULL, true);

	spin_lock_irq(&objcg_lock);

	/* 1) Ready to reparent active objcg. */
	list_add(&objcg->list, &memcg->objcg_list);
	/* 2) Reparent active objcg and already reparented objcgs to parent. */
	list_for_each_entry(iter, &memcg->objcg_list, list)
		WRITE_ONCE(iter->memcg, parent);
	/* 3) Move already reparented objcgs to the parent's list */
	list_splice(&memcg->objcg_list, &parent->objcg_list);

	spin_unlock_irq(&objcg_lock);

	percpu_ref_kill(&objcg->refcnt);
}

/*
 * A lot of the calls to the cache allocation functions are expected to be
 * inlined by the compiler. Since the calls to memcg_slab_post_alloc_hook() are
 * conditional to this static branch, we'll have to allow modules that does
 * kmem_cache_alloc and the such to see this symbol as well
 */
DEFINE_STATIC_KEY_FALSE(memcg_kmem_online_key);
EXPORT_SYMBOL(memcg_kmem_online_key);

DEFINE_STATIC_KEY_FALSE(memcg_bpf_enabled_key);
EXPORT_SYMBOL(memcg_bpf_enabled_key);

/**
 * mem_cgroup_css_from_folio - css of the memcg associated with a folio
 * @folio: folio of interest
 *
 * If memcg is bound to the default hierarchy, css of the memcg associated
 * with @folio is returned.  The returned css remains associated with @folio
 * until it is released.
 *
 * If memcg is bound to a traditional hierarchy, the css of root_mem_cgroup
 * is returned.
 */
struct cgroup_subsys_state *mem_cgroup_css_from_folio(struct folio *folio)
{
	struct mem_cgroup *memcg = folio_memcg(folio);

	if (!memcg || !cgroup_subsys_on_dfl(memory_cgrp_subsys))
		memcg = root_mem_cgroup;

	return &memcg->css;
}

/**
 * page_cgroup_ino - return inode number of the memcg a page is charged to
 * @page: the page
 *
 * Look up the closest online ancestor of the memory cgroup @page is charged to
 * and return its inode number or 0 if @page is not charged to any cgroup. It
 * is safe to call this function without holding a reference to @page.
 *
 * Note, this function is inherently racy, because there is nothing to prevent
 * the cgroup inode from getting torn down and potentially reallocated a moment
 * after page_cgroup_ino() returns, so it only should be used by callers that
 * do not care (such as procfs interfaces).
 */
ino_t page_cgroup_ino(struct page *page)
{
	struct mem_cgroup *memcg;
	unsigned long ino = 0;

	rcu_read_lock();
	/* page_folio() is racy here, but the entire function is racy anyway */
	memcg = folio_memcg_check(page_folio(page));

	while (memcg && !(memcg->css.flags & CSS_ONLINE))
		memcg = parent_mem_cgroup(memcg);
	if (memcg)
		ino = cgroup_ino(memcg->css.cgroup);
	rcu_read_unlock();
	return ino;
}

/* Subset of node_stat_item for memcg stats */
static const unsigned int memcg_node_stat_items[] = {
	NR_INACTIVE_ANON,
	NR_ACTIVE_ANON,
	NR_INACTIVE_FILE,
	NR_ACTIVE_FILE,
	NR_UNEVICTABLE,
	NR_SLAB_RECLAIMABLE_B,
	NR_SLAB_UNRECLAIMABLE_B,
	WORKINGSET_REFAULT_ANON,
	WORKINGSET_REFAULT_FILE,
	WORKINGSET_ACTIVATE_ANON,
	WORKINGSET_ACTIVATE_FILE,
	WORKINGSET_RESTORE_ANON,
	WORKINGSET_RESTORE_FILE,
	WORKINGSET_NODERECLAIM,
	NR_ANON_MAPPED,
	NR_FILE_MAPPED,
	NR_FILE_PAGES,
	NR_FILE_DIRTY,
	NR_WRITEBACK,
	NR_SHMEM,
	NR_SHMEM_THPS,
	NR_FILE_THPS,
	NR_ANON_THPS,
	NR_KERNEL_STACK_KB,
	NR_PAGETABLE,
	NR_SECONDARY_PAGETABLE,
#ifdef CONFIG_SWAP
	NR_SWAPCACHE,
#endif
#ifdef CONFIG_NUMA_BALANCING
	PGPROMOTE_SUCCESS,
#endif
	PGDEMOTE_KSWAPD,
	PGDEMOTE_DIRECT,
	PGDEMOTE_KHUGEPAGED,
	PGDEMOTE_PROACTIVE,
#ifdef CONFIG_HUGETLB_PAGE
	NR_HUGETLB,
#endif
};

static const unsigned int memcg_stat_items[] = {
	MEMCG_SWAP,
	MEMCG_SOCK,
	MEMCG_PERCPU_B,
	MEMCG_VMALLOC,
	MEMCG_KMEM,
	MEMCG_ZSWAP_B,
	MEMCG_ZSWAPPED,
};

#define NR_MEMCG_NODE_STAT_ITEMS ARRAY_SIZE(memcg_node_stat_items)
#define MEMCG_VMSTAT_SIZE (NR_MEMCG_NODE_STAT_ITEMS + \
			   ARRAY_SIZE(memcg_stat_items))
#define BAD_STAT_IDX(index) ((u32)(index) >= U8_MAX)
static u8 mem_cgroup_stats_index[MEMCG_NR_STAT] __read_mostly;

static void init_memcg_stats(void)
{
	u8 i, j = 0;

	BUILD_BUG_ON(MEMCG_NR_STAT >= U8_MAX);

	memset(mem_cgroup_stats_index, U8_MAX, sizeof(mem_cgroup_stats_index));

	for (i = 0; i < NR_MEMCG_NODE_STAT_ITEMS; ++i, ++j)
		mem_cgroup_stats_index[memcg_node_stat_items[i]] = j;

	for (i = 0; i < ARRAY_SIZE(memcg_stat_items); ++i, ++j)
		mem_cgroup_stats_index[memcg_stat_items[i]] = j;
}

static inline int memcg_stats_index(int idx)
{
	return mem_cgroup_stats_index[idx];
}

struct lruvec_stats_percpu {
	/* Local (CPU and cgroup) state */
	long state[NR_MEMCG_NODE_STAT_ITEMS];

	/* Delta calculation for lockless upward propagation */
	long state_prev[NR_MEMCG_NODE_STAT_ITEMS];
};

struct lruvec_stats {
	/* Aggregated (CPU and subtree) state */
	long state[NR_MEMCG_NODE_STAT_ITEMS];

	/* Non-hierarchical (CPU aggregated) state */
	long state_local[NR_MEMCG_NODE_STAT_ITEMS];

	/* Pending child counts during tree propagation */
	long state_pending[NR_MEMCG_NODE_STAT_ITEMS];
};

unsigned long lruvec_page_state(struct lruvec *lruvec, enum node_stat_item idx)
{
	struct mem_cgroup_per_node *pn;
	long x;
	int i;

	if (mem_cgroup_disabled())
		return node_page_state(lruvec_pgdat(lruvec), idx);

	i = memcg_stats_index(idx);
	if (WARN_ONCE(BAD_STAT_IDX(i), "%s: missing stat item %d\n", __func__, idx))
		return 0;

	pn = container_of(lruvec, struct mem_cgroup_per_node, lruvec);
	x = READ_ONCE(pn->lruvec_stats->state[i]);
#ifdef CONFIG_SMP
	if (x < 0)
		x = 0;
#endif
	return x;
}

unsigned long lruvec_page_state_local(struct lruvec *lruvec,
				      enum node_stat_item idx)
{
	struct mem_cgroup_per_node *pn;
	long x;
	int i;

	if (mem_cgroup_disabled())
		return node_page_state(lruvec_pgdat(lruvec), idx);

	i = memcg_stats_index(idx);
	if (WARN_ONCE(BAD_STAT_IDX(i), "%s: missing stat item %d\n", __func__, idx))
		return 0;

	pn = container_of(lruvec, struct mem_cgroup_per_node, lruvec);
	x = READ_ONCE(pn->lruvec_stats->state_local[i]);
#ifdef CONFIG_SMP
	if (x < 0)
		x = 0;
#endif
	return x;
}

/* Subset of vm_event_item to report for memcg event stats */
static const unsigned int memcg_vm_event_stat[] = {
#ifdef CONFIG_MEMCG_V1
	PGPGIN,
	PGPGOUT,
#endif
	PSWPIN,
	PSWPOUT,
	PGSCAN_KSWAPD,
	PGSCAN_DIRECT,
	PGSCAN_KHUGEPAGED,
	PGSCAN_PROACTIVE,
	PGSTEAL_KSWAPD,
	PGSTEAL_DIRECT,
	PGSTEAL_KHUGEPAGED,
	PGSTEAL_PROACTIVE,
	PGFAULT,
	PGMAJFAULT,
	PGREFILL,
	PGACTIVATE,
	PGDEACTIVATE,
	PGLAZYFREE,
	PGLAZYFREED,
#ifdef CONFIG_SWAP
	SWPIN_ZERO,
	SWPOUT_ZERO,
#endif
#ifdef CONFIG_ZSWAP
	ZSWPIN,
	ZSWPOUT,
	ZSWPWB,
#endif
#ifdef CONFIG_TRANSPARENT_HUGEPAGE
	THP_FAULT_ALLOC,
	THP_COLLAPSE_ALLOC,
	THP_SWPOUT,
	THP_SWPOUT_FALLBACK,
#endif
#ifdef CONFIG_NUMA_BALANCING
	NUMA_PAGE_MIGRATE,
	NUMA_PTE_UPDATES,
	NUMA_HINT_FAULTS,
	NUMA_TASK_MIGRATE,
	NUMA_TASK_SWAP,
#endif
};

#define NR_MEMCG_EVENTS ARRAY_SIZE(memcg_vm_event_stat)
static u8 mem_cgroup_events_index[NR_VM_EVENT_ITEMS] __read_mostly;

static void init_memcg_events(void)
{
	u8 i;

	BUILD_BUG_ON(NR_VM_EVENT_ITEMS >= U8_MAX);

	memset(mem_cgroup_events_index, U8_MAX,
	       sizeof(mem_cgroup_events_index));

	for (i = 0; i < NR_MEMCG_EVENTS; ++i)
		mem_cgroup_events_index[memcg_vm_event_stat[i]] = i;
}

static inline int memcg_events_index(enum vm_event_item idx)
{
	return mem_cgroup_events_index[idx];
}

struct memcg_vmstats_percpu {
	/* Stats updates since the last flush */
	unsigned int			stats_updates;

	/* Cached pointers for fast iteration in memcg_rstat_updated() */
	struct memcg_vmstats_percpu __percpu	*parent_pcpu;
	struct memcg_vmstats			*vmstats;

	/* The above should fit a single cacheline for memcg_rstat_updated() */

	/* Local (CPU and cgroup) page state & events */
	long			state[MEMCG_VMSTAT_SIZE];
	unsigned long		events[NR_MEMCG_EVENTS];

	/* Delta calculation for lockless upward propagation */
	long			state_prev[MEMCG_VMSTAT_SIZE];
	unsigned long		events_prev[NR_MEMCG_EVENTS];
} ____cacheline_aligned;

struct memcg_vmstats {
	/* Aggregated (CPU and subtree) page state & events */
	long			state[MEMCG_VMSTAT_SIZE];
	unsigned long		events[NR_MEMCG_EVENTS];

	/* Non-hierarchical (CPU aggregated) page state & events */
	long			state_local[MEMCG_VMSTAT_SIZE];
	unsigned long		events_local[NR_MEMCG_EVENTS];

	/* Pending child counts during tree propagation */
	long			state_pending[MEMCG_VMSTAT_SIZE];
	unsigned long		events_pending[NR_MEMCG_EVENTS];

	/* Stats updates since the last flush */
	atomic_t		stats_updates;
};

/*
 * memcg and lruvec stats flushing
 *
 * Many codepaths leading to stats update or read are performance sensitive and
 * adding stats flushing in such codepaths is not desirable. So, to optimize the
 * flushing the kernel does:
 *
 * 1) Periodically and asynchronously flush the stats every 2 seconds to not let
 *    rstat update tree grow unbounded.
 *
 * 2) Flush the stats synchronously on reader side only when there are more than
 *    (MEMCG_CHARGE_BATCH * nr_cpus) update events. Though this optimization
 *    will let stats be out of sync by atmost (MEMCG_CHARGE_BATCH * nr_cpus) but
 *    only for 2 seconds due to (1).
 */
static void flush_memcg_stats_dwork(struct work_struct *w);
static DECLARE_DEFERRABLE_WORK(stats_flush_dwork, flush_memcg_stats_dwork);
static u64 flush_last_time;

#define FLUSH_TIME (2UL*HZ)

static bool memcg_vmstats_needs_flush(struct memcg_vmstats *vmstats)
{
	return atomic_read(&vmstats->stats_updates) >
		MEMCG_CHARGE_BATCH * num_online_cpus();
}

static inline void memcg_rstat_updated(struct mem_cgroup *memcg, int val,
				       int cpu)
{
	struct memcg_vmstats_percpu __percpu *statc_pcpu;
	struct memcg_vmstats_percpu *statc;
	unsigned int stats_updates;

	if (!val)
		return;

<<<<<<< HEAD
	css_rstat_updated(&memcg->css, cpu);
=======
	/* TODO: add to cgroup update tree once it is nmi-safe. */
	if (!in_nmi())
		cgroup_rstat_updated(memcg->css.cgroup, cpu);
>>>>>>> 0b43b8bc
	statc_pcpu = memcg->vmstats_percpu;
	for (; statc_pcpu; statc_pcpu = statc->parent_pcpu) {
		statc = this_cpu_ptr(statc_pcpu);
		/*
		 * If @memcg is already flushable then all its ancestors are
		 * flushable as well and also there is no need to increase
		 * stats_updates.
		 */
		if (memcg_vmstats_needs_flush(statc->vmstats))
			break;

		stats_updates = this_cpu_add_return(statc_pcpu->stats_updates,
						    abs(val));
		if (stats_updates < MEMCG_CHARGE_BATCH)
			continue;

		stats_updates = this_cpu_xchg(statc_pcpu->stats_updates, 0);
		atomic_add(stats_updates, &statc->vmstats->stats_updates);
	}
}

static void __mem_cgroup_flush_stats(struct mem_cgroup *memcg, bool force)
{
	bool needs_flush = memcg_vmstats_needs_flush(memcg->vmstats);

	trace_memcg_flush_stats(memcg, atomic_read(&memcg->vmstats->stats_updates),
		force, needs_flush);

	if (!force && !needs_flush)
		return;

	if (mem_cgroup_is_root(memcg))
		WRITE_ONCE(flush_last_time, jiffies_64);

	css_rstat_flush(&memcg->css);
}

/*
 * mem_cgroup_flush_stats - flush the stats of a memory cgroup subtree
 * @memcg: root of the subtree to flush
 *
 * Flushing is serialized by the underlying global rstat lock. There is also a
 * minimum amount of work to be done even if there are no stat updates to flush.
 * Hence, we only flush the stats if the updates delta exceeds a threshold. This
 * avoids unnecessary work and contention on the underlying lock.
 */
void mem_cgroup_flush_stats(struct mem_cgroup *memcg)
{
	if (mem_cgroup_disabled())
		return;

	if (!memcg)
		memcg = root_mem_cgroup;

	__mem_cgroup_flush_stats(memcg, false);
}

void mem_cgroup_flush_stats_ratelimited(struct mem_cgroup *memcg)
{
	/* Only flush if the periodic flusher is one full cycle late */
	if (time_after64(jiffies_64, READ_ONCE(flush_last_time) + 2*FLUSH_TIME))
		mem_cgroup_flush_stats(memcg);
}

static void flush_memcg_stats_dwork(struct work_struct *w)
{
	/*
	 * Deliberately ignore memcg_vmstats_needs_flush() here so that flushing
	 * in latency-sensitive paths is as cheap as possible.
	 */
	__mem_cgroup_flush_stats(root_mem_cgroup, true);
	queue_delayed_work(system_unbound_wq, &stats_flush_dwork, FLUSH_TIME);
}

unsigned long memcg_page_state(struct mem_cgroup *memcg, int idx)
{
	long x;
	int i = memcg_stats_index(idx);

	if (WARN_ONCE(BAD_STAT_IDX(i), "%s: missing stat item %d\n", __func__, idx))
		return 0;

	x = READ_ONCE(memcg->vmstats->state[i]);
#ifdef CONFIG_SMP
	if (x < 0)
		x = 0;
#endif
	return x;
}

static int memcg_page_state_unit(int item);

/*
 * Normalize the value passed into memcg_rstat_updated() to be in pages. Round
 * up non-zero sub-page updates to 1 page as zero page updates are ignored.
 */
static int memcg_state_val_in_pages(int idx, int val)
{
	int unit = memcg_page_state_unit(idx);

	if (!val || unit == PAGE_SIZE)
		return val;
	else
		return max(val * unit / PAGE_SIZE, 1UL);
}

/**
 * mod_memcg_state - update cgroup memory statistics
 * @memcg: the memory cgroup
 * @idx: the stat item - can be enum memcg_stat_item or enum node_stat_item
 * @val: delta to add to the counter, can be negative
 */
void mod_memcg_state(struct mem_cgroup *memcg, enum memcg_stat_item idx,
		       int val)
{
	int i = memcg_stats_index(idx);
	int cpu;

	if (mem_cgroup_disabled())
		return;

	if (WARN_ONCE(BAD_STAT_IDX(i), "%s: missing stat item %d\n", __func__, idx))
		return;

	cpu = get_cpu();

	this_cpu_add(memcg->vmstats_percpu->state[i], val);
	val = memcg_state_val_in_pages(idx, val);
	memcg_rstat_updated(memcg, val, cpu);
	trace_mod_memcg_state(memcg, idx, val);

	put_cpu();
}

#ifdef CONFIG_MEMCG_V1
/* idx can be of type enum memcg_stat_item or node_stat_item. */
unsigned long memcg_page_state_local(struct mem_cgroup *memcg, int idx)
{
	long x;
	int i = memcg_stats_index(idx);

	if (WARN_ONCE(BAD_STAT_IDX(i), "%s: missing stat item %d\n", __func__, idx))
		return 0;

	x = READ_ONCE(memcg->vmstats->state_local[i]);
#ifdef CONFIG_SMP
	if (x < 0)
		x = 0;
#endif
	return x;
}
#endif

static void mod_memcg_lruvec_state(struct lruvec *lruvec,
				     enum node_stat_item idx,
				     int val)
{
	struct mem_cgroup_per_node *pn;
	struct mem_cgroup *memcg;
	int i = memcg_stats_index(idx);
	int cpu;

	if (WARN_ONCE(BAD_STAT_IDX(i), "%s: missing stat item %d\n", __func__, idx))
		return;

	pn = container_of(lruvec, struct mem_cgroup_per_node, lruvec);
	memcg = pn->memcg;

	cpu = get_cpu();

	/* Update memcg */
	this_cpu_add(memcg->vmstats_percpu->state[i], val);

	/* Update lruvec */
	this_cpu_add(pn->lruvec_stats_percpu->state[i], val);

	val = memcg_state_val_in_pages(idx, val);
	memcg_rstat_updated(memcg, val, cpu);
	trace_mod_memcg_lruvec_state(memcg, idx, val);

	put_cpu();
}

/**
 * __mod_lruvec_state - update lruvec memory statistics
 * @lruvec: the lruvec
 * @idx: the stat item
 * @val: delta to add to the counter, can be negative
 *
 * The lruvec is the intersection of the NUMA node and a cgroup. This
 * function updates the all three counters that are affected by a
 * change of state at this level: per-node, per-cgroup, per-lruvec.
 */
void __mod_lruvec_state(struct lruvec *lruvec, enum node_stat_item idx,
			int val)
{
	/* Update node */
	__mod_node_page_state(lruvec_pgdat(lruvec), idx, val);

	/* Update memcg and lruvec */
	if (!mem_cgroup_disabled())
		mod_memcg_lruvec_state(lruvec, idx, val);
}

void __lruvec_stat_mod_folio(struct folio *folio, enum node_stat_item idx,
			     int val)
{
	struct mem_cgroup *memcg;
	pg_data_t *pgdat = folio_pgdat(folio);
	struct lruvec *lruvec;

	rcu_read_lock();
	memcg = folio_memcg(folio);
	/* Untracked pages have no memcg, no lruvec. Update only the node */
	if (!memcg) {
		rcu_read_unlock();
		__mod_node_page_state(pgdat, idx, val);
		return;
	}

	lruvec = mem_cgroup_lruvec(memcg, pgdat);
	__mod_lruvec_state(lruvec, idx, val);
	rcu_read_unlock();
}
EXPORT_SYMBOL(__lruvec_stat_mod_folio);

void __mod_lruvec_kmem_state(void *p, enum node_stat_item idx, int val)
{
	pg_data_t *pgdat = page_pgdat(virt_to_page(p));
	struct mem_cgroup *memcg;
	struct lruvec *lruvec;

	rcu_read_lock();
	memcg = mem_cgroup_from_slab_obj(p);

	/*
	 * Untracked pages have no memcg, no lruvec. Update only the
	 * node. If we reparent the slab objects to the root memcg,
	 * when we free the slab object, we need to update the per-memcg
	 * vmstats to keep it correct for the root memcg.
	 */
	if (!memcg) {
		__mod_node_page_state(pgdat, idx, val);
	} else {
		lruvec = mem_cgroup_lruvec(memcg, pgdat);
		__mod_lruvec_state(lruvec, idx, val);
	}
	rcu_read_unlock();
}

/**
 * count_memcg_events - account VM events in a cgroup
 * @memcg: the memory cgroup
 * @idx: the event item
 * @count: the number of events that occurred
 */
void count_memcg_events(struct mem_cgroup *memcg, enum vm_event_item idx,
			  unsigned long count)
{
	int i = memcg_events_index(idx);
	int cpu;

	if (mem_cgroup_disabled())
		return;

	if (WARN_ONCE(BAD_STAT_IDX(i), "%s: missing stat item %d\n", __func__, idx))
		return;

	cpu = get_cpu();

	this_cpu_add(memcg->vmstats_percpu->events[i], count);
	memcg_rstat_updated(memcg, count, cpu);
	trace_count_memcg_events(memcg, idx, count);

	put_cpu();
}

unsigned long memcg_events(struct mem_cgroup *memcg, int event)
{
	int i = memcg_events_index(event);

	if (WARN_ONCE(BAD_STAT_IDX(i), "%s: missing stat item %d\n", __func__, event))
		return 0;

	return READ_ONCE(memcg->vmstats->events[i]);
}

#ifdef CONFIG_MEMCG_V1
unsigned long memcg_events_local(struct mem_cgroup *memcg, int event)
{
	int i = memcg_events_index(event);

	if (WARN_ONCE(BAD_STAT_IDX(i), "%s: missing stat item %d\n", __func__, event))
		return 0;

	return READ_ONCE(memcg->vmstats->events_local[i]);
}
#endif

struct mem_cgroup *mem_cgroup_from_task(struct task_struct *p)
{
	/*
	 * mm_update_next_owner() may clear mm->owner to NULL
	 * if it races with swapoff, page migration, etc.
	 * So this can be called with p == NULL.
	 */
	if (unlikely(!p))
		return NULL;

	return mem_cgroup_from_css(task_css(p, memory_cgrp_id));
}
EXPORT_SYMBOL(mem_cgroup_from_task);

static __always_inline struct mem_cgroup *active_memcg(void)
{
	if (!in_task())
		return this_cpu_read(int_active_memcg);
	else
		return current->active_memcg;
}

/**
 * get_mem_cgroup_from_mm: Obtain a reference on given mm_struct's memcg.
 * @mm: mm from which memcg should be extracted. It can be NULL.
 *
 * Obtain a reference on mm->memcg and returns it if successful. If mm
 * is NULL, then the memcg is chosen as follows:
 * 1) The active memcg, if set.
 * 2) current->mm->memcg, if available
 * 3) root memcg
 * If mem_cgroup is disabled, NULL is returned.
 */
struct mem_cgroup *get_mem_cgroup_from_mm(struct mm_struct *mm)
{
	struct mem_cgroup *memcg;

	if (mem_cgroup_disabled())
		return NULL;

	/*
	 * Page cache insertions can happen without an
	 * actual mm context, e.g. during disk probing
	 * on boot, loopback IO, acct() writes etc.
	 *
	 * No need to css_get on root memcg as the reference
	 * counting is disabled on the root level in the
	 * cgroup core. See CSS_NO_REF.
	 */
	if (unlikely(!mm)) {
		memcg = active_memcg();
		if (unlikely(memcg)) {
			/* remote memcg must hold a ref */
			css_get(&memcg->css);
			return memcg;
		}
		mm = current->mm;
		if (unlikely(!mm))
			return root_mem_cgroup;
	}

	rcu_read_lock();
	do {
		memcg = mem_cgroup_from_task(rcu_dereference(mm->owner));
		if (unlikely(!memcg))
			memcg = root_mem_cgroup;
	} while (!css_tryget(&memcg->css));
	rcu_read_unlock();
	return memcg;
}
EXPORT_SYMBOL(get_mem_cgroup_from_mm);

/**
 * get_mem_cgroup_from_current - Obtain a reference on current task's memcg.
 */
struct mem_cgroup *get_mem_cgroup_from_current(void)
{
	struct mem_cgroup *memcg;

	if (mem_cgroup_disabled())
		return NULL;

again:
	rcu_read_lock();
	memcg = mem_cgroup_from_task(current);
	if (!css_tryget(&memcg->css)) {
		rcu_read_unlock();
		goto again;
	}
	rcu_read_unlock();
	return memcg;
}

/**
 * get_mem_cgroup_from_folio - Obtain a reference on a given folio's memcg.
 * @folio: folio from which memcg should be extracted.
 */
struct mem_cgroup *get_mem_cgroup_from_folio(struct folio *folio)
{
	struct mem_cgroup *memcg = folio_memcg(folio);

	if (mem_cgroup_disabled())
		return NULL;

	rcu_read_lock();
	if (!memcg || WARN_ON_ONCE(!css_tryget(&memcg->css)))
		memcg = root_mem_cgroup;
	rcu_read_unlock();
	return memcg;
}

/**
 * mem_cgroup_iter - iterate over memory cgroup hierarchy
 * @root: hierarchy root
 * @prev: previously returned memcg, NULL on first invocation
 * @reclaim: cookie for shared reclaim walks, NULL for full walks
 *
 * Returns references to children of the hierarchy below @root, or
 * @root itself, or %NULL after a full round-trip.
 *
 * Caller must pass the return value in @prev on subsequent
 * invocations for reference counting, or use mem_cgroup_iter_break()
 * to cancel a hierarchy walk before the round-trip is complete.
 *
 * Reclaimers can specify a node in @reclaim to divide up the memcgs
 * in the hierarchy among all concurrent reclaimers operating on the
 * same node.
 */
struct mem_cgroup *mem_cgroup_iter(struct mem_cgroup *root,
				   struct mem_cgroup *prev,
				   struct mem_cgroup_reclaim_cookie *reclaim)
{
	struct mem_cgroup_reclaim_iter *iter;
	struct cgroup_subsys_state *css;
	struct mem_cgroup *pos;
	struct mem_cgroup *next;

	if (mem_cgroup_disabled())
		return NULL;

	if (!root)
		root = root_mem_cgroup;

	rcu_read_lock();
restart:
	next = NULL;

	if (reclaim) {
		int gen;
		int nid = reclaim->pgdat->node_id;

		iter = &root->nodeinfo[nid]->iter;
		gen = atomic_read(&iter->generation);

		/*
		 * On start, join the current reclaim iteration cycle.
		 * Exit when a concurrent walker completes it.
		 */
		if (!prev)
			reclaim->generation = gen;
		else if (reclaim->generation != gen)
			goto out_unlock;

		pos = READ_ONCE(iter->position);
	} else
		pos = prev;

	css = pos ? &pos->css : NULL;

	while ((css = css_next_descendant_pre(css, &root->css))) {
		/*
		 * Verify the css and acquire a reference.  The root
		 * is provided by the caller, so we know it's alive
		 * and kicking, and don't take an extra reference.
		 */
		if (css == &root->css || css_tryget(css))
			break;
	}

	next = mem_cgroup_from_css(css);

	if (reclaim) {
		/*
		 * The position could have already been updated by a competing
		 * thread, so check that the value hasn't changed since we read
		 * it to avoid reclaiming from the same cgroup twice.
		 */
		if (cmpxchg(&iter->position, pos, next) != pos) {
			if (css && css != &root->css)
				css_put(css);
			goto restart;
		}

		if (!next) {
			atomic_inc(&iter->generation);

			/*
			 * Reclaimers share the hierarchy walk, and a
			 * new one might jump in right at the end of
			 * the hierarchy - make sure they see at least
			 * one group and restart from the beginning.
			 */
			if (!prev)
				goto restart;
		}
	}

out_unlock:
	rcu_read_unlock();
	if (prev && prev != root)
		css_put(&prev->css);

	return next;
}

/**
 * mem_cgroup_iter_break - abort a hierarchy walk prematurely
 * @root: hierarchy root
 * @prev: last visited hierarchy member as returned by mem_cgroup_iter()
 */
void mem_cgroup_iter_break(struct mem_cgroup *root,
			   struct mem_cgroup *prev)
{
	if (!root)
		root = root_mem_cgroup;
	if (prev && prev != root)
		css_put(&prev->css);
}

static void __invalidate_reclaim_iterators(struct mem_cgroup *from,
					struct mem_cgroup *dead_memcg)
{
	struct mem_cgroup_reclaim_iter *iter;
	struct mem_cgroup_per_node *mz;
	int nid;

	for_each_node(nid) {
		mz = from->nodeinfo[nid];
		iter = &mz->iter;
		cmpxchg(&iter->position, dead_memcg, NULL);
	}
}

static void invalidate_reclaim_iterators(struct mem_cgroup *dead_memcg)
{
	struct mem_cgroup *memcg = dead_memcg;
	struct mem_cgroup *last;

	do {
		__invalidate_reclaim_iterators(memcg, dead_memcg);
		last = memcg;
	} while ((memcg = parent_mem_cgroup(memcg)));

	/*
	 * When cgroup1 non-hierarchy mode is used,
	 * parent_mem_cgroup() does not walk all the way up to the
	 * cgroup root (root_mem_cgroup). So we have to handle
	 * dead_memcg from cgroup root separately.
	 */
	if (!mem_cgroup_is_root(last))
		__invalidate_reclaim_iterators(root_mem_cgroup,
						dead_memcg);
}

/**
 * mem_cgroup_scan_tasks - iterate over tasks of a memory cgroup hierarchy
 * @memcg: hierarchy root
 * @fn: function to call for each task
 * @arg: argument passed to @fn
 *
 * This function iterates over tasks attached to @memcg or to any of its
 * descendants and calls @fn for each task. If @fn returns a non-zero
 * value, the function breaks the iteration loop. Otherwise, it will iterate
 * over all tasks and return 0.
 *
 * This function must not be called for the root memory cgroup.
 */
void mem_cgroup_scan_tasks(struct mem_cgroup *memcg,
			   int (*fn)(struct task_struct *, void *), void *arg)
{
	struct mem_cgroup *iter;
	int ret = 0;

	BUG_ON(mem_cgroup_is_root(memcg));

	for_each_mem_cgroup_tree(iter, memcg) {
		struct css_task_iter it;
		struct task_struct *task;

		css_task_iter_start(&iter->css, CSS_TASK_ITER_PROCS, &it);
		while (!ret && (task = css_task_iter_next(&it))) {
			ret = fn(task, arg);
			/* Avoid potential softlockup warning */
			cond_resched();
		}
		css_task_iter_end(&it);
		if (ret) {
			mem_cgroup_iter_break(memcg, iter);
			break;
		}
	}
}

#ifdef CONFIG_DEBUG_VM
void lruvec_memcg_debug(struct lruvec *lruvec, struct folio *folio)
{
	struct mem_cgroup *memcg;

	if (mem_cgroup_disabled())
		return;

	memcg = folio_memcg(folio);

	if (!memcg)
		VM_BUG_ON_FOLIO(!mem_cgroup_is_root(lruvec_memcg(lruvec)), folio);
	else
		VM_BUG_ON_FOLIO(lruvec_memcg(lruvec) != memcg, folio);
}
#endif

/**
 * folio_lruvec_lock - Lock the lruvec for a folio.
 * @folio: Pointer to the folio.
 *
 * These functions are safe to use under any of the following conditions:
 * - folio locked
 * - folio_test_lru false
 * - folio frozen (refcount of 0)
 *
 * Return: The lruvec this folio is on with its lock held.
 */
struct lruvec *folio_lruvec_lock(struct folio *folio)
{
	struct lruvec *lruvec = folio_lruvec(folio);

	spin_lock(&lruvec->lru_lock);
	lruvec_memcg_debug(lruvec, folio);

	return lruvec;
}

/**
 * folio_lruvec_lock_irq - Lock the lruvec for a folio.
 * @folio: Pointer to the folio.
 *
 * These functions are safe to use under any of the following conditions:
 * - folio locked
 * - folio_test_lru false
 * - folio frozen (refcount of 0)
 *
 * Return: The lruvec this folio is on with its lock held and interrupts
 * disabled.
 */
struct lruvec *folio_lruvec_lock_irq(struct folio *folio)
{
	struct lruvec *lruvec = folio_lruvec(folio);

	spin_lock_irq(&lruvec->lru_lock);
	lruvec_memcg_debug(lruvec, folio);

	return lruvec;
}

/**
 * folio_lruvec_lock_irqsave - Lock the lruvec for a folio.
 * @folio: Pointer to the folio.
 * @flags: Pointer to irqsave flags.
 *
 * These functions are safe to use under any of the following conditions:
 * - folio locked
 * - folio_test_lru false
 * - folio frozen (refcount of 0)
 *
 * Return: The lruvec this folio is on with its lock held and interrupts
 * disabled.
 */
struct lruvec *folio_lruvec_lock_irqsave(struct folio *folio,
		unsigned long *flags)
{
	struct lruvec *lruvec = folio_lruvec(folio);

	spin_lock_irqsave(&lruvec->lru_lock, *flags);
	lruvec_memcg_debug(lruvec, folio);

	return lruvec;
}

/**
 * mem_cgroup_update_lru_size - account for adding or removing an lru page
 * @lruvec: mem_cgroup per zone lru vector
 * @lru: index of lru list the page is sitting on
 * @zid: zone id of the accounted pages
 * @nr_pages: positive when adding or negative when removing
 *
 * This function must be called under lru_lock, just before a page is added
 * to or just after a page is removed from an lru list.
 */
void mem_cgroup_update_lru_size(struct lruvec *lruvec, enum lru_list lru,
				int zid, int nr_pages)
{
	struct mem_cgroup_per_node *mz;
	unsigned long *lru_size;
	long size;

	if (mem_cgroup_disabled())
		return;

	mz = container_of(lruvec, struct mem_cgroup_per_node, lruvec);
	lru_size = &mz->lru_zone_size[zid][lru];

	if (nr_pages < 0)
		*lru_size += nr_pages;

	size = *lru_size;
	if (WARN_ONCE(size < 0,
		"%s(%p, %d, %d): lru_size %ld\n",
		__func__, lruvec, lru, nr_pages, size)) {
		VM_BUG_ON(1);
		*lru_size = 0;
	}

	if (nr_pages > 0)
		*lru_size += nr_pages;
}

/**
 * mem_cgroup_margin - calculate chargeable space of a memory cgroup
 * @memcg: the memory cgroup
 *
 * Returns the maximum amount of memory @mem can be charged with, in
 * pages.
 */
static unsigned long mem_cgroup_margin(struct mem_cgroup *memcg)
{
	unsigned long margin = 0;
	unsigned long count;
	unsigned long limit;

	count = page_counter_read(&memcg->memory);
	limit = READ_ONCE(memcg->memory.max);
	if (count < limit)
		margin = limit - count;

	if (do_memsw_account()) {
		count = page_counter_read(&memcg->memsw);
		limit = READ_ONCE(memcg->memsw.max);
		if (count < limit)
			margin = min(margin, limit - count);
		else
			margin = 0;
	}

	return margin;
}

struct memory_stat {
	const char *name;
	unsigned int idx;
};

static const struct memory_stat memory_stats[] = {
	{ "anon",			NR_ANON_MAPPED			},
	{ "file",			NR_FILE_PAGES			},
	{ "kernel",			MEMCG_KMEM			},
	{ "kernel_stack",		NR_KERNEL_STACK_KB		},
	{ "pagetables",			NR_PAGETABLE			},
	{ "sec_pagetables",		NR_SECONDARY_PAGETABLE		},
	{ "percpu",			MEMCG_PERCPU_B			},
	{ "sock",			MEMCG_SOCK			},
	{ "vmalloc",			MEMCG_VMALLOC			},
	{ "shmem",			NR_SHMEM			},
#ifdef CONFIG_ZSWAP
	{ "zswap",			MEMCG_ZSWAP_B			},
	{ "zswapped",			MEMCG_ZSWAPPED			},
#endif
	{ "file_mapped",		NR_FILE_MAPPED			},
	{ "file_dirty",			NR_FILE_DIRTY			},
	{ "file_writeback",		NR_WRITEBACK			},
#ifdef CONFIG_SWAP
	{ "swapcached",			NR_SWAPCACHE			},
#endif
#ifdef CONFIG_TRANSPARENT_HUGEPAGE
	{ "anon_thp",			NR_ANON_THPS			},
	{ "file_thp",			NR_FILE_THPS			},
	{ "shmem_thp",			NR_SHMEM_THPS			},
#endif
	{ "inactive_anon",		NR_INACTIVE_ANON		},
	{ "active_anon",		NR_ACTIVE_ANON			},
	{ "inactive_file",		NR_INACTIVE_FILE		},
	{ "active_file",		NR_ACTIVE_FILE			},
	{ "unevictable",		NR_UNEVICTABLE			},
	{ "slab_reclaimable",		NR_SLAB_RECLAIMABLE_B		},
	{ "slab_unreclaimable",		NR_SLAB_UNRECLAIMABLE_B		},
#ifdef CONFIG_HUGETLB_PAGE
	{ "hugetlb",			NR_HUGETLB			},
#endif

	/* The memory events */
	{ "workingset_refault_anon",	WORKINGSET_REFAULT_ANON		},
	{ "workingset_refault_file",	WORKINGSET_REFAULT_FILE		},
	{ "workingset_activate_anon",	WORKINGSET_ACTIVATE_ANON	},
	{ "workingset_activate_file",	WORKINGSET_ACTIVATE_FILE	},
	{ "workingset_restore_anon",	WORKINGSET_RESTORE_ANON		},
	{ "workingset_restore_file",	WORKINGSET_RESTORE_FILE		},
	{ "workingset_nodereclaim",	WORKINGSET_NODERECLAIM		},

	{ "pgdemote_kswapd",		PGDEMOTE_KSWAPD		},
	{ "pgdemote_direct",		PGDEMOTE_DIRECT		},
	{ "pgdemote_khugepaged",	PGDEMOTE_KHUGEPAGED	},
	{ "pgdemote_proactive",		PGDEMOTE_PROACTIVE	},
#ifdef CONFIG_NUMA_BALANCING
	{ "pgpromote_success",		PGPROMOTE_SUCCESS	},
#endif
};

/* The actual unit of the state item, not the same as the output unit */
static int memcg_page_state_unit(int item)
{
	switch (item) {
	case MEMCG_PERCPU_B:
	case MEMCG_ZSWAP_B:
	case NR_SLAB_RECLAIMABLE_B:
	case NR_SLAB_UNRECLAIMABLE_B:
		return 1;
	case NR_KERNEL_STACK_KB:
		return SZ_1K;
	default:
		return PAGE_SIZE;
	}
}

/* Translate stat items to the correct unit for memory.stat output */
static int memcg_page_state_output_unit(int item)
{
	/*
	 * Workingset state is actually in pages, but we export it to userspace
	 * as a scalar count of events, so special case it here.
	 *
	 * Demotion and promotion activities are exported in pages, consistent
	 * with their global counterparts.
	 */
	switch (item) {
	case WORKINGSET_REFAULT_ANON:
	case WORKINGSET_REFAULT_FILE:
	case WORKINGSET_ACTIVATE_ANON:
	case WORKINGSET_ACTIVATE_FILE:
	case WORKINGSET_RESTORE_ANON:
	case WORKINGSET_RESTORE_FILE:
	case WORKINGSET_NODERECLAIM:
	case PGDEMOTE_KSWAPD:
	case PGDEMOTE_DIRECT:
	case PGDEMOTE_KHUGEPAGED:
	case PGDEMOTE_PROACTIVE:
#ifdef CONFIG_NUMA_BALANCING
	case PGPROMOTE_SUCCESS:
#endif
		return 1;
	default:
		return memcg_page_state_unit(item);
	}
}

unsigned long memcg_page_state_output(struct mem_cgroup *memcg, int item)
{
	return memcg_page_state(memcg, item) *
		memcg_page_state_output_unit(item);
}

#ifdef CONFIG_MEMCG_V1
unsigned long memcg_page_state_local_output(struct mem_cgroup *memcg, int item)
{
	return memcg_page_state_local(memcg, item) *
		memcg_page_state_output_unit(item);
}
#endif

#ifdef CONFIG_HUGETLB_PAGE
static bool memcg_accounts_hugetlb(void)
{
	return cgrp_dfl_root.flags & CGRP_ROOT_MEMORY_HUGETLB_ACCOUNTING;
}
#else /* CONFIG_HUGETLB_PAGE */
static bool memcg_accounts_hugetlb(void)
{
	return false;
}
#endif /* CONFIG_HUGETLB_PAGE */

static void memcg_stat_format(struct mem_cgroup *memcg, struct seq_buf *s)
{
	int i;

	/*
	 * Provide statistics on the state of the memory subsystem as
	 * well as cumulative event counters that show past behavior.
	 *
	 * This list is ordered following a combination of these gradients:
	 * 1) generic big picture -> specifics and details
	 * 2) reflecting userspace activity -> reflecting kernel heuristics
	 *
	 * Current memory state:
	 */
	mem_cgroup_flush_stats(memcg);

	for (i = 0; i < ARRAY_SIZE(memory_stats); i++) {
		u64 size;

#ifdef CONFIG_HUGETLB_PAGE
		if (unlikely(memory_stats[i].idx == NR_HUGETLB) &&
			!memcg_accounts_hugetlb())
			continue;
#endif
		size = memcg_page_state_output(memcg, memory_stats[i].idx);
		seq_buf_printf(s, "%s %llu\n", memory_stats[i].name, size);

		if (unlikely(memory_stats[i].idx == NR_SLAB_UNRECLAIMABLE_B)) {
			size += memcg_page_state_output(memcg,
							NR_SLAB_RECLAIMABLE_B);
			seq_buf_printf(s, "slab %llu\n", size);
		}
	}

	/* Accumulated memory events */
	seq_buf_printf(s, "pgscan %lu\n",
		       memcg_events(memcg, PGSCAN_KSWAPD) +
		       memcg_events(memcg, PGSCAN_DIRECT) +
		       memcg_events(memcg, PGSCAN_PROACTIVE) +
		       memcg_events(memcg, PGSCAN_KHUGEPAGED));
	seq_buf_printf(s, "pgsteal %lu\n",
		       memcg_events(memcg, PGSTEAL_KSWAPD) +
		       memcg_events(memcg, PGSTEAL_DIRECT) +
		       memcg_events(memcg, PGSTEAL_PROACTIVE) +
		       memcg_events(memcg, PGSTEAL_KHUGEPAGED));

	for (i = 0; i < ARRAY_SIZE(memcg_vm_event_stat); i++) {
#ifdef CONFIG_MEMCG_V1
		if (memcg_vm_event_stat[i] == PGPGIN ||
		    memcg_vm_event_stat[i] == PGPGOUT)
			continue;
#endif
		seq_buf_printf(s, "%s %lu\n",
			       vm_event_name(memcg_vm_event_stat[i]),
			       memcg_events(memcg, memcg_vm_event_stat[i]));
	}
}

static void memory_stat_format(struct mem_cgroup *memcg, struct seq_buf *s)
{
	if (cgroup_subsys_on_dfl(memory_cgrp_subsys))
		memcg_stat_format(memcg, s);
	else
		memcg1_stat_format(memcg, s);
	if (seq_buf_has_overflowed(s))
		pr_warn("%s: Warning, stat buffer overflow, please report\n", __func__);
}

/**
 * mem_cgroup_print_oom_context: Print OOM information relevant to
 * memory controller.
 * @memcg: The memory cgroup that went over limit
 * @p: Task that is going to be killed
 *
 * NOTE: @memcg and @p's mem_cgroup can be different when hierarchy is
 * enabled
 */
void mem_cgroup_print_oom_context(struct mem_cgroup *memcg, struct task_struct *p)
{
	rcu_read_lock();

	if (memcg) {
		pr_cont(",oom_memcg=");
		pr_cont_cgroup_path(memcg->css.cgroup);
	} else
		pr_cont(",global_oom");
	if (p) {
		pr_cont(",task_memcg=");
		pr_cont_cgroup_path(task_cgroup(p, memory_cgrp_id));
	}
	rcu_read_unlock();
}

/**
 * mem_cgroup_print_oom_meminfo: Print OOM memory information relevant to
 * memory controller.
 * @memcg: The memory cgroup that went over limit
 */
void mem_cgroup_print_oom_meminfo(struct mem_cgroup *memcg)
{
	/* Use static buffer, for the caller is holding oom_lock. */
	static char buf[SEQ_BUF_SIZE];
	struct seq_buf s;
	unsigned long memory_failcnt;

	lockdep_assert_held(&oom_lock);

	if (cgroup_subsys_on_dfl(memory_cgrp_subsys))
		memory_failcnt = atomic_long_read(&memcg->memory_events[MEMCG_MAX]);
	else
		memory_failcnt = memcg->memory.failcnt;

	pr_info("memory: usage %llukB, limit %llukB, failcnt %lu\n",
		K((u64)page_counter_read(&memcg->memory)),
		K((u64)READ_ONCE(memcg->memory.max)), memory_failcnt);
	if (cgroup_subsys_on_dfl(memory_cgrp_subsys))
		pr_info("swap: usage %llukB, limit %llukB, failcnt %lu\n",
			K((u64)page_counter_read(&memcg->swap)),
			K((u64)READ_ONCE(memcg->swap.max)),
			atomic_long_read(&memcg->memory_events[MEMCG_SWAP_MAX]));
#ifdef CONFIG_MEMCG_V1
	else {
		pr_info("memory+swap: usage %llukB, limit %llukB, failcnt %lu\n",
			K((u64)page_counter_read(&memcg->memsw)),
			K((u64)memcg->memsw.max), memcg->memsw.failcnt);
		pr_info("kmem: usage %llukB, limit %llukB, failcnt %lu\n",
			K((u64)page_counter_read(&memcg->kmem)),
			K((u64)memcg->kmem.max), memcg->kmem.failcnt);
	}
#endif

	pr_info("Memory cgroup stats for ");
	pr_cont_cgroup_path(memcg->css.cgroup);
	pr_cont(":");
	seq_buf_init(&s, buf, SEQ_BUF_SIZE);
	memory_stat_format(memcg, &s);
	seq_buf_do_printk(&s, KERN_INFO);
}

/*
 * Return the memory (and swap, if configured) limit for a memcg.
 */
unsigned long mem_cgroup_get_max(struct mem_cgroup *memcg)
{
	unsigned long max = READ_ONCE(memcg->memory.max);

	if (do_memsw_account()) {
		if (mem_cgroup_swappiness(memcg)) {
			/* Calculate swap excess capacity from memsw limit */
			unsigned long swap = READ_ONCE(memcg->memsw.max) - max;

			max += min(swap, (unsigned long)total_swap_pages);
		}
	} else {
		if (mem_cgroup_swappiness(memcg))
			max += min(READ_ONCE(memcg->swap.max),
				   (unsigned long)total_swap_pages);
	}
	return max;
}

unsigned long mem_cgroup_size(struct mem_cgroup *memcg)
{
	return page_counter_read(&memcg->memory);
}

static bool mem_cgroup_out_of_memory(struct mem_cgroup *memcg, gfp_t gfp_mask,
				     int order)
{
	struct oom_control oc = {
		.zonelist = NULL,
		.nodemask = NULL,
		.memcg = memcg,
		.gfp_mask = gfp_mask,
		.order = order,
	};
	bool ret = true;

	if (mutex_lock_killable(&oom_lock))
		return true;

	if (mem_cgroup_margin(memcg) >= (1 << order))
		goto unlock;

	/*
	 * A few threads which were not waiting at mutex_lock_killable() can
	 * fail to bail out. Therefore, check again after holding oom_lock.
	 */
	ret = out_of_memory(&oc);

unlock:
	mutex_unlock(&oom_lock);
	return ret;
}

/*
 * Returns true if successfully killed one or more processes. Though in some
 * corner cases it can return true even without killing any process.
 */
static bool mem_cgroup_oom(struct mem_cgroup *memcg, gfp_t mask, int order)
{
	bool locked, ret;

	if (order > PAGE_ALLOC_COSTLY_ORDER)
		return false;

	memcg_memory_event(memcg, MEMCG_OOM);

	if (!memcg1_oom_prepare(memcg, &locked))
		return false;

	ret = mem_cgroup_out_of_memory(memcg, mask, order);

	memcg1_oom_finish(memcg, locked);

	return ret;
}

/**
 * mem_cgroup_get_oom_group - get a memory cgroup to clean up after OOM
 * @victim: task to be killed by the OOM killer
 * @oom_domain: memcg in case of memcg OOM, NULL in case of system-wide OOM
 *
 * Returns a pointer to a memory cgroup, which has to be cleaned up
 * by killing all belonging OOM-killable tasks.
 *
 * Caller has to call mem_cgroup_put() on the returned non-NULL memcg.
 */
struct mem_cgroup *mem_cgroup_get_oom_group(struct task_struct *victim,
					    struct mem_cgroup *oom_domain)
{
	struct mem_cgroup *oom_group = NULL;
	struct mem_cgroup *memcg;

	if (!cgroup_subsys_on_dfl(memory_cgrp_subsys))
		return NULL;

	if (!oom_domain)
		oom_domain = root_mem_cgroup;

	rcu_read_lock();

	memcg = mem_cgroup_from_task(victim);
	if (mem_cgroup_is_root(memcg))
		goto out;

	/*
	 * If the victim task has been asynchronously moved to a different
	 * memory cgroup, we might end up killing tasks outside oom_domain.
	 * In this case it's better to ignore memory.group.oom.
	 */
	if (unlikely(!mem_cgroup_is_descendant(memcg, oom_domain)))
		goto out;

	/*
	 * Traverse the memory cgroup hierarchy from the victim task's
	 * cgroup up to the OOMing cgroup (or root) to find the
	 * highest-level memory cgroup with oom.group set.
	 */
	for (; memcg; memcg = parent_mem_cgroup(memcg)) {
		if (READ_ONCE(memcg->oom_group))
			oom_group = memcg;

		if (memcg == oom_domain)
			break;
	}

	if (oom_group)
		css_get(&oom_group->css);
out:
	rcu_read_unlock();

	return oom_group;
}

void mem_cgroup_print_oom_group(struct mem_cgroup *memcg)
{
	pr_info("Tasks in ");
	pr_cont_cgroup_path(memcg->css.cgroup);
	pr_cont(" are going to be killed due to memory.oom.group set\n");
}

/*
 * The value of NR_MEMCG_STOCK is selected to keep the cached memcgs and their
 * nr_pages in a single cacheline. This may change in future.
 */
#define NR_MEMCG_STOCK 7
#define FLUSHING_CACHED_CHARGE	0
struct memcg_stock_pcp {
	local_trylock_t lock;
	uint8_t nr_pages[NR_MEMCG_STOCK];
	struct mem_cgroup *cached[NR_MEMCG_STOCK];

	struct work_struct work;
	unsigned long flags;
};

static DEFINE_PER_CPU_ALIGNED(struct memcg_stock_pcp, memcg_stock) = {
	.lock = INIT_LOCAL_TRYLOCK(lock),
};

struct obj_stock_pcp {
	local_trylock_t lock;
	unsigned int nr_bytes;
	struct obj_cgroup *cached_objcg;
	struct pglist_data *cached_pgdat;
	int nr_slab_reclaimable_b;
	int nr_slab_unreclaimable_b;

	struct work_struct work;
	unsigned long flags;
};

static DEFINE_PER_CPU_ALIGNED(struct obj_stock_pcp, obj_stock) = {
	.lock = INIT_LOCAL_TRYLOCK(lock),
};

static DEFINE_MUTEX(percpu_charge_mutex);

static void drain_obj_stock(struct obj_stock_pcp *stock);
static bool obj_stock_flush_required(struct obj_stock_pcp *stock,
				     struct mem_cgroup *root_memcg);

/**
 * consume_stock: Try to consume stocked charge on this cpu.
 * @memcg: memcg to consume from.
 * @nr_pages: how many pages to charge.
 *
 * Consume the cached charge if enough nr_pages are present otherwise return
 * failure. Also return failure for charge request larger than
 * MEMCG_CHARGE_BATCH or if the local lock is already taken.
 *
 * returns true if successful, false otherwise.
 */
static bool consume_stock(struct mem_cgroup *memcg, unsigned int nr_pages)
{
	struct memcg_stock_pcp *stock;
	uint8_t stock_pages;
	bool ret = false;
	int i;

	if (nr_pages > MEMCG_CHARGE_BATCH ||
	    !local_trylock(&memcg_stock.lock))
		return ret;

	stock = this_cpu_ptr(&memcg_stock);

	for (i = 0; i < NR_MEMCG_STOCK; ++i) {
		if (memcg != READ_ONCE(stock->cached[i]))
			continue;

		stock_pages = READ_ONCE(stock->nr_pages[i]);
		if (stock_pages >= nr_pages) {
			WRITE_ONCE(stock->nr_pages[i], stock_pages - nr_pages);
			ret = true;
		}
		break;
	}

	local_unlock(&memcg_stock.lock);

	return ret;
}

static void memcg_uncharge(struct mem_cgroup *memcg, unsigned int nr_pages)
{
	page_counter_uncharge(&memcg->memory, nr_pages);
	if (do_memsw_account())
		page_counter_uncharge(&memcg->memsw, nr_pages);
}

/*
 * Returns stocks cached in percpu and reset cached information.
 */
static void drain_stock(struct memcg_stock_pcp *stock, int i)
{
	struct mem_cgroup *old = READ_ONCE(stock->cached[i]);
	uint8_t stock_pages;

	if (!old)
		return;

	stock_pages = READ_ONCE(stock->nr_pages[i]);
	if (stock_pages) {
		memcg_uncharge(old, stock_pages);
		WRITE_ONCE(stock->nr_pages[i], 0);
	}

	css_put(&old->css);
	WRITE_ONCE(stock->cached[i], NULL);
}

static void drain_stock_fully(struct memcg_stock_pcp *stock)
{
	int i;

	for (i = 0; i < NR_MEMCG_STOCK; ++i)
		drain_stock(stock, i);
}

static void drain_local_memcg_stock(struct work_struct *dummy)
{
	struct memcg_stock_pcp *stock;

	if (WARN_ONCE(!in_task(), "drain in non-task context"))
		return;

	local_lock(&memcg_stock.lock);

	stock = this_cpu_ptr(&memcg_stock);
	drain_stock_fully(stock);
	clear_bit(FLUSHING_CACHED_CHARGE, &stock->flags);

	local_unlock(&memcg_stock.lock);
}

static void drain_local_obj_stock(struct work_struct *dummy)
{
	struct obj_stock_pcp *stock;

	if (WARN_ONCE(!in_task(), "drain in non-task context"))
		return;

	local_lock(&obj_stock.lock);

	stock = this_cpu_ptr(&obj_stock);
	drain_obj_stock(stock);
	clear_bit(FLUSHING_CACHED_CHARGE, &stock->flags);

	local_unlock(&obj_stock.lock);
}

static void refill_stock(struct mem_cgroup *memcg, unsigned int nr_pages)
{
	struct memcg_stock_pcp *stock;
	struct mem_cgroup *cached;
	uint8_t stock_pages;
	bool success = false;
	int empty_slot = -1;
	int i;

	/*
	 * For now limit MEMCG_CHARGE_BATCH to 127 and less. In future if we
	 * decide to increase it more than 127 then we will need more careful
	 * handling of nr_pages[] in struct memcg_stock_pcp.
	 */
	BUILD_BUG_ON(MEMCG_CHARGE_BATCH > S8_MAX);

	VM_WARN_ON_ONCE(mem_cgroup_is_root(memcg));

	if (nr_pages > MEMCG_CHARGE_BATCH ||
	    !local_trylock(&memcg_stock.lock)) {
		/*
		 * In case of larger than batch refill or unlikely failure to
		 * lock the percpu memcg_stock.lock, uncharge memcg directly.
		 */
		memcg_uncharge(memcg, nr_pages);
		return;
	}

	stock = this_cpu_ptr(&memcg_stock);
	for (i = 0; i < NR_MEMCG_STOCK; ++i) {
		cached = READ_ONCE(stock->cached[i]);
		if (!cached && empty_slot == -1)
			empty_slot = i;
		if (memcg == READ_ONCE(stock->cached[i])) {
			stock_pages = READ_ONCE(stock->nr_pages[i]) + nr_pages;
			WRITE_ONCE(stock->nr_pages[i], stock_pages);
			if (stock_pages > MEMCG_CHARGE_BATCH)
				drain_stock(stock, i);
			success = true;
			break;
		}
	}

	if (!success) {
		i = empty_slot;
		if (i == -1) {
			i = get_random_u32_below(NR_MEMCG_STOCK);
			drain_stock(stock, i);
		}
		css_get(&memcg->css);
		WRITE_ONCE(stock->cached[i], memcg);
		WRITE_ONCE(stock->nr_pages[i], nr_pages);
	}

	local_unlock(&memcg_stock.lock);
}

static bool is_memcg_drain_needed(struct memcg_stock_pcp *stock,
				  struct mem_cgroup *root_memcg)
{
	struct mem_cgroup *memcg;
	bool flush = false;
	int i;

	rcu_read_lock();
	for (i = 0; i < NR_MEMCG_STOCK; ++i) {
		memcg = READ_ONCE(stock->cached[i]);
		if (!memcg)
			continue;

		if (READ_ONCE(stock->nr_pages[i]) &&
		    mem_cgroup_is_descendant(memcg, root_memcg)) {
			flush = true;
			break;
		}
	}
	rcu_read_unlock();
	return flush;
}

/*
 * Drains all per-CPU charge caches for given root_memcg resp. subtree
 * of the hierarchy under it.
 */
void drain_all_stock(struct mem_cgroup *root_memcg)
{
	int cpu, curcpu;

	/* If someone's already draining, avoid adding running more workers. */
	if (!mutex_trylock(&percpu_charge_mutex))
		return;
	/*
	 * Notify other cpus that system-wide "drain" is running
	 * We do not care about races with the cpu hotplug because cpu down
	 * as well as workers from this path always operate on the local
	 * per-cpu data. CPU up doesn't touch memcg_stock at all.
	 */
	migrate_disable();
	curcpu = smp_processor_id();
	for_each_online_cpu(cpu) {
		struct memcg_stock_pcp *memcg_st = &per_cpu(memcg_stock, cpu);
		struct obj_stock_pcp *obj_st = &per_cpu(obj_stock, cpu);

		if (!test_bit(FLUSHING_CACHED_CHARGE, &memcg_st->flags) &&
		    is_memcg_drain_needed(memcg_st, root_memcg) &&
		    !test_and_set_bit(FLUSHING_CACHED_CHARGE,
				      &memcg_st->flags)) {
			if (cpu == curcpu)
				drain_local_memcg_stock(&memcg_st->work);
			else if (!cpu_is_isolated(cpu))
				schedule_work_on(cpu, &memcg_st->work);
		}

		if (!test_bit(FLUSHING_CACHED_CHARGE, &obj_st->flags) &&
		    obj_stock_flush_required(obj_st, root_memcg) &&
		    !test_and_set_bit(FLUSHING_CACHED_CHARGE,
				      &obj_st->flags)) {
			if (cpu == curcpu)
				drain_local_obj_stock(&obj_st->work);
			else if (!cpu_is_isolated(cpu))
				schedule_work_on(cpu, &obj_st->work);
		}
	}
	migrate_enable();
	mutex_unlock(&percpu_charge_mutex);
}

static int memcg_hotplug_cpu_dead(unsigned int cpu)
{
	/* no need for the local lock */
	drain_obj_stock(&per_cpu(obj_stock, cpu));
	drain_stock_fully(&per_cpu(memcg_stock, cpu));

	return 0;
}

static unsigned long reclaim_high(struct mem_cgroup *memcg,
				  unsigned int nr_pages,
				  gfp_t gfp_mask)
{
	unsigned long nr_reclaimed = 0;

	do {
		unsigned long pflags;

		if (page_counter_read(&memcg->memory) <=
		    READ_ONCE(memcg->memory.high))
			continue;

		memcg_memory_event(memcg, MEMCG_HIGH);

		psi_memstall_enter(&pflags);
		nr_reclaimed += try_to_free_mem_cgroup_pages(memcg, nr_pages,
							gfp_mask,
							MEMCG_RECLAIM_MAY_SWAP,
							NULL);
		psi_memstall_leave(&pflags);
	} while ((memcg = parent_mem_cgroup(memcg)) &&
		 !mem_cgroup_is_root(memcg));

	return nr_reclaimed;
}

static void high_work_func(struct work_struct *work)
{
	struct mem_cgroup *memcg;

	memcg = container_of(work, struct mem_cgroup, high_work);
	reclaim_high(memcg, MEMCG_CHARGE_BATCH, GFP_KERNEL);
}

/*
 * Clamp the maximum sleep time per allocation batch to 2 seconds. This is
 * enough to still cause a significant slowdown in most cases, while still
 * allowing diagnostics and tracing to proceed without becoming stuck.
 */
#define MEMCG_MAX_HIGH_DELAY_JIFFIES (2UL*HZ)

/*
 * When calculating the delay, we use these either side of the exponentiation to
 * maintain precision and scale to a reasonable number of jiffies (see the table
 * below.
 *
 * - MEMCG_DELAY_PRECISION_SHIFT: Extra precision bits while translating the
 *   overage ratio to a delay.
 * - MEMCG_DELAY_SCALING_SHIFT: The number of bits to scale down the
 *   proposed penalty in order to reduce to a reasonable number of jiffies, and
 *   to produce a reasonable delay curve.
 *
 * MEMCG_DELAY_SCALING_SHIFT just happens to be a number that produces a
 * reasonable delay curve compared to precision-adjusted overage, not
 * penalising heavily at first, but still making sure that growth beyond the
 * limit penalises misbehaviour cgroups by slowing them down exponentially. For
 * example, with a high of 100 megabytes:
 *
 *  +-------+------------------------+
 *  | usage | time to allocate in ms |
 *  +-------+------------------------+
 *  | 100M  |                      0 |
 *  | 101M  |                      6 |
 *  | 102M  |                     25 |
 *  | 103M  |                     57 |
 *  | 104M  |                    102 |
 *  | 105M  |                    159 |
 *  | 106M  |                    230 |
 *  | 107M  |                    313 |
 *  | 108M  |                    409 |
 *  | 109M  |                    518 |
 *  | 110M  |                    639 |
 *  | 111M  |                    774 |
 *  | 112M  |                    921 |
 *  | 113M  |                   1081 |
 *  | 114M  |                   1254 |
 *  | 115M  |                   1439 |
 *  | 116M  |                   1638 |
 *  | 117M  |                   1849 |
 *  | 118M  |                   2000 |
 *  | 119M  |                   2000 |
 *  | 120M  |                   2000 |
 *  +-------+------------------------+
 */
 #define MEMCG_DELAY_PRECISION_SHIFT 20
 #define MEMCG_DELAY_SCALING_SHIFT 14

static u64 calculate_overage(unsigned long usage, unsigned long high)
{
	u64 overage;

	if (usage <= high)
		return 0;

	/*
	 * Prevent division by 0 in overage calculation by acting as if
	 * it was a threshold of 1 page
	 */
	high = max(high, 1UL);

	overage = usage - high;
	overage <<= MEMCG_DELAY_PRECISION_SHIFT;
	return div64_u64(overage, high);
}

static u64 mem_find_max_overage(struct mem_cgroup *memcg)
{
	u64 overage, max_overage = 0;

	do {
		overage = calculate_overage(page_counter_read(&memcg->memory),
					    READ_ONCE(memcg->memory.high));
		max_overage = max(overage, max_overage);
	} while ((memcg = parent_mem_cgroup(memcg)) &&
		 !mem_cgroup_is_root(memcg));

	return max_overage;
}

static u64 swap_find_max_overage(struct mem_cgroup *memcg)
{
	u64 overage, max_overage = 0;

	do {
		overage = calculate_overage(page_counter_read(&memcg->swap),
					    READ_ONCE(memcg->swap.high));
		if (overage)
			memcg_memory_event(memcg, MEMCG_SWAP_HIGH);
		max_overage = max(overage, max_overage);
	} while ((memcg = parent_mem_cgroup(memcg)) &&
		 !mem_cgroup_is_root(memcg));

	return max_overage;
}

/*
 * Get the number of jiffies that we should penalise a mischievous cgroup which
 * is exceeding its memory.high by checking both it and its ancestors.
 */
static unsigned long calculate_high_delay(struct mem_cgroup *memcg,
					  unsigned int nr_pages,
					  u64 max_overage)
{
	unsigned long penalty_jiffies;

	if (!max_overage)
		return 0;

	/*
	 * We use overage compared to memory.high to calculate the number of
	 * jiffies to sleep (penalty_jiffies). Ideally this value should be
	 * fairly lenient on small overages, and increasingly harsh when the
	 * memcg in question makes it clear that it has no intention of stopping
	 * its crazy behaviour, so we exponentially increase the delay based on
	 * overage amount.
	 */
	penalty_jiffies = max_overage * max_overage * HZ;
	penalty_jiffies >>= MEMCG_DELAY_PRECISION_SHIFT;
	penalty_jiffies >>= MEMCG_DELAY_SCALING_SHIFT;

	/*
	 * Factor in the task's own contribution to the overage, such that four
	 * N-sized allocations are throttled approximately the same as one
	 * 4N-sized allocation.
	 *
	 * MEMCG_CHARGE_BATCH pages is nominal, so work out how much smaller or
	 * larger the current charge patch is than that.
	 */
	return penalty_jiffies * nr_pages / MEMCG_CHARGE_BATCH;
}

/*
 * Reclaims memory over the high limit. Called directly from
 * try_charge() (context permitting), as well as from the userland
 * return path where reclaim is always able to block.
 */
void mem_cgroup_handle_over_high(gfp_t gfp_mask)
{
	unsigned long penalty_jiffies;
	unsigned long pflags;
	unsigned long nr_reclaimed;
	unsigned int nr_pages = current->memcg_nr_pages_over_high;
	int nr_retries = MAX_RECLAIM_RETRIES;
	struct mem_cgroup *memcg;
	bool in_retry = false;

	if (likely(!nr_pages))
		return;

	memcg = get_mem_cgroup_from_mm(current->mm);
	current->memcg_nr_pages_over_high = 0;

retry_reclaim:
	/*
	 * Bail if the task is already exiting. Unlike memory.max,
	 * memory.high enforcement isn't as strict, and there is no
	 * OOM killer involved, which means the excess could already
	 * be much bigger (and still growing) than it could for
	 * memory.max; the dying task could get stuck in fruitless
	 * reclaim for a long time, which isn't desirable.
	 */
	if (task_is_dying())
		goto out;

	/*
	 * The allocating task should reclaim at least the batch size, but for
	 * subsequent retries we only want to do what's necessary to prevent oom
	 * or breaching resource isolation.
	 *
	 * This is distinct from memory.max or page allocator behaviour because
	 * memory.high is currently batched, whereas memory.max and the page
	 * allocator run every time an allocation is made.
	 */
	nr_reclaimed = reclaim_high(memcg,
				    in_retry ? SWAP_CLUSTER_MAX : nr_pages,
				    gfp_mask);

	/*
	 * memory.high is breached and reclaim is unable to keep up. Throttle
	 * allocators proactively to slow down excessive growth.
	 */
	penalty_jiffies = calculate_high_delay(memcg, nr_pages,
					       mem_find_max_overage(memcg));

	penalty_jiffies += calculate_high_delay(memcg, nr_pages,
						swap_find_max_overage(memcg));

	/*
	 * Clamp the max delay per usermode return so as to still keep the
	 * application moving forwards and also permit diagnostics, albeit
	 * extremely slowly.
	 */
	penalty_jiffies = min(penalty_jiffies, MEMCG_MAX_HIGH_DELAY_JIFFIES);

	/*
	 * Don't sleep if the amount of jiffies this memcg owes us is so low
	 * that it's not even worth doing, in an attempt to be nice to those who
	 * go only a small amount over their memory.high value and maybe haven't
	 * been aggressively reclaimed enough yet.
	 */
	if (penalty_jiffies <= HZ / 100)
		goto out;

	/*
	 * If reclaim is making forward progress but we're still over
	 * memory.high, we want to encourage that rather than doing allocator
	 * throttling.
	 */
	if (nr_reclaimed || nr_retries--) {
		in_retry = true;
		goto retry_reclaim;
	}

	/*
	 * Reclaim didn't manage to push usage below the limit, slow
	 * this allocating task down.
	 *
	 * If we exit early, we're guaranteed to die (since
	 * schedule_timeout_killable sets TASK_KILLABLE). This means we don't
	 * need to account for any ill-begotten jiffies to pay them off later.
	 */
	psi_memstall_enter(&pflags);
	schedule_timeout_killable(penalty_jiffies);
	psi_memstall_leave(&pflags);

out:
	css_put(&memcg->css);
}

static int try_charge_memcg(struct mem_cgroup *memcg, gfp_t gfp_mask,
			    unsigned int nr_pages)
{
	unsigned int batch = max(MEMCG_CHARGE_BATCH, nr_pages);
	int nr_retries = MAX_RECLAIM_RETRIES;
	struct mem_cgroup *mem_over_limit;
	struct page_counter *counter;
	unsigned long nr_reclaimed;
	bool passed_oom = false;
	unsigned int reclaim_options = MEMCG_RECLAIM_MAY_SWAP;
	bool drained = false;
	bool raised_max_event = false;
	unsigned long pflags;

retry:
	if (consume_stock(memcg, nr_pages))
		return 0;

	if (!gfpflags_allow_spinning(gfp_mask))
		/* Avoid the refill and flush of the older stock */
		batch = nr_pages;

	if (!do_memsw_account() ||
	    page_counter_try_charge(&memcg->memsw, batch, &counter)) {
		if (page_counter_try_charge(&memcg->memory, batch, &counter))
			goto done_restock;
		if (do_memsw_account())
			page_counter_uncharge(&memcg->memsw, batch);
		mem_over_limit = mem_cgroup_from_counter(counter, memory);
	} else {
		mem_over_limit = mem_cgroup_from_counter(counter, memsw);
		reclaim_options &= ~MEMCG_RECLAIM_MAY_SWAP;
	}

	if (batch > nr_pages) {
		batch = nr_pages;
		goto retry;
	}

	/*
	 * Prevent unbounded recursion when reclaim operations need to
	 * allocate memory. This might exceed the limits temporarily,
	 * but we prefer facilitating memory reclaim and getting back
	 * under the limit over triggering OOM kills in these cases.
	 */
	if (unlikely(current->flags & PF_MEMALLOC))
		goto force;

	if (unlikely(task_in_memcg_oom(current)))
		goto nomem;

	if (!gfpflags_allow_blocking(gfp_mask))
		goto nomem;

	memcg_memory_event(mem_over_limit, MEMCG_MAX);
	raised_max_event = true;

	psi_memstall_enter(&pflags);
	nr_reclaimed = try_to_free_mem_cgroup_pages(mem_over_limit, nr_pages,
						    gfp_mask, reclaim_options, NULL);
	psi_memstall_leave(&pflags);

	if (mem_cgroup_margin(mem_over_limit) >= nr_pages)
		goto retry;

	if (!drained) {
		drain_all_stock(mem_over_limit);
		drained = true;
		goto retry;
	}

	if (gfp_mask & __GFP_NORETRY)
		goto nomem;
	/*
	 * Even though the limit is exceeded at this point, reclaim
	 * may have been able to free some pages.  Retry the charge
	 * before killing the task.
	 *
	 * Only for regular pages, though: huge pages are rather
	 * unlikely to succeed so close to the limit, and we fall back
	 * to regular pages anyway in case of failure.
	 */
	if (nr_reclaimed && nr_pages <= (1 << PAGE_ALLOC_COSTLY_ORDER))
		goto retry;

	if (nr_retries--)
		goto retry;

	if (gfp_mask & __GFP_RETRY_MAYFAIL)
		goto nomem;

	/* Avoid endless loop for tasks bypassed by the oom killer */
	if (passed_oom && task_is_dying())
		goto nomem;

	/*
	 * keep retrying as long as the memcg oom killer is able to make
	 * a forward progress or bypass the charge if the oom killer
	 * couldn't make any progress.
	 */
	if (mem_cgroup_oom(mem_over_limit, gfp_mask,
			   get_order(nr_pages * PAGE_SIZE))) {
		passed_oom = true;
		nr_retries = MAX_RECLAIM_RETRIES;
		goto retry;
	}
nomem:
	/*
	 * Memcg doesn't have a dedicated reserve for atomic
	 * allocations. But like the global atomic pool, we need to
	 * put the burden of reclaim on regular allocation requests
	 * and let these go through as privileged allocations.
	 */
	if (!(gfp_mask & (__GFP_NOFAIL | __GFP_HIGH)))
		return -ENOMEM;
force:
	/*
	 * If the allocation has to be enforced, don't forget to raise
	 * a MEMCG_MAX event.
	 */
	if (!raised_max_event)
		memcg_memory_event(mem_over_limit, MEMCG_MAX);

	/*
	 * The allocation either can't fail or will lead to more memory
	 * being freed very soon.  Allow memory usage go over the limit
	 * temporarily by force charging it.
	 */
	page_counter_charge(&memcg->memory, nr_pages);
	if (do_memsw_account())
		page_counter_charge(&memcg->memsw, nr_pages);

	return 0;

done_restock:
	if (batch > nr_pages)
		refill_stock(memcg, batch - nr_pages);

	/*
	 * If the hierarchy is above the normal consumption range, schedule
	 * reclaim on returning to userland.  We can perform reclaim here
	 * if __GFP_RECLAIM but let's always punt for simplicity and so that
	 * GFP_KERNEL can consistently be used during reclaim.  @memcg is
	 * not recorded as it most likely matches current's and won't
	 * change in the meantime.  As high limit is checked again before
	 * reclaim, the cost of mismatch is negligible.
	 */
	do {
		bool mem_high, swap_high;

		mem_high = page_counter_read(&memcg->memory) >
			READ_ONCE(memcg->memory.high);
		swap_high = page_counter_read(&memcg->swap) >
			READ_ONCE(memcg->swap.high);

		/* Don't bother a random interrupted task */
		if (!in_task()) {
			if (mem_high) {
				schedule_work(&memcg->high_work);
				break;
			}
			continue;
		}

		if (mem_high || swap_high) {
			/*
			 * The allocating tasks in this cgroup will need to do
			 * reclaim or be throttled to prevent further growth
			 * of the memory or swap footprints.
			 *
			 * Target some best-effort fairness between the tasks,
			 * and distribute reclaim work and delay penalties
			 * based on how much each task is actually allocating.
			 */
			current->memcg_nr_pages_over_high += batch;
			set_notify_resume(current);
			break;
		}
	} while ((memcg = parent_mem_cgroup(memcg)));

	/*
	 * Reclaim is set up above to be called from the userland
	 * return path. But also attempt synchronous reclaim to avoid
	 * excessive overrun while the task is still inside the
	 * kernel. If this is successful, the return path will see it
	 * when it rechecks the overage and simply bail out.
	 */
	if (current->memcg_nr_pages_over_high > MEMCG_CHARGE_BATCH &&
	    !(current->flags & PF_MEMALLOC) &&
	    gfpflags_allow_blocking(gfp_mask))
		mem_cgroup_handle_over_high(gfp_mask);
	return 0;
}

static inline int try_charge(struct mem_cgroup *memcg, gfp_t gfp_mask,
			     unsigned int nr_pages)
{
	if (mem_cgroup_is_root(memcg))
		return 0;

	return try_charge_memcg(memcg, gfp_mask, nr_pages);
}

static void commit_charge(struct folio *folio, struct mem_cgroup *memcg)
{
	VM_BUG_ON_FOLIO(folio_memcg_charged(folio), folio);
	/*
	 * Any of the following ensures page's memcg stability:
	 *
	 * - the page lock
	 * - LRU isolation
	 * - exclusive reference
	 */
	folio->memcg_data = (unsigned long)memcg;
}

#ifdef CONFIG_MEMCG_NMI_SAFETY_REQUIRES_ATOMIC
static inline void account_slab_nmi_safe(struct mem_cgroup *memcg,
					 struct pglist_data *pgdat,
					 enum node_stat_item idx, int nr)
{
	struct lruvec *lruvec;

	if (likely(!in_nmi())) {
		lruvec = mem_cgroup_lruvec(memcg, pgdat);
		mod_memcg_lruvec_state(lruvec, idx, nr);
	} else {
		struct mem_cgroup_per_node *pn = memcg->nodeinfo[pgdat->node_id];

		/* TODO: add to cgroup update tree once it is nmi-safe. */
		if (idx == NR_SLAB_RECLAIMABLE_B)
			atomic_add(nr, &pn->slab_reclaimable);
		else
			atomic_add(nr, &pn->slab_unreclaimable);
	}
}
#else
static inline void account_slab_nmi_safe(struct mem_cgroup *memcg,
					 struct pglist_data *pgdat,
					 enum node_stat_item idx, int nr)
{
	struct lruvec *lruvec;

	lruvec = mem_cgroup_lruvec(memcg, pgdat);
	mod_memcg_lruvec_state(lruvec, idx, nr);
}
#endif

static inline void mod_objcg_mlstate(struct obj_cgroup *objcg,
				       struct pglist_data *pgdat,
				       enum node_stat_item idx, int nr)
{
	struct mem_cgroup *memcg;

	rcu_read_lock();
	memcg = obj_cgroup_memcg(objcg);
	account_slab_nmi_safe(memcg, pgdat, idx, nr);
	rcu_read_unlock();
}

static __always_inline
struct mem_cgroup *mem_cgroup_from_obj_folio(struct folio *folio, void *p)
{
	/*
	 * Slab objects are accounted individually, not per-page.
	 * Memcg membership data for each individual object is saved in
	 * slab->obj_exts.
	 */
	if (folio_test_slab(folio)) {
		struct slabobj_ext *obj_exts;
		struct slab *slab;
		unsigned int off;

		slab = folio_slab(folio);
		obj_exts = slab_obj_exts(slab);
		if (!obj_exts)
			return NULL;

		off = obj_to_index(slab->slab_cache, slab, p);
		if (obj_exts[off].objcg)
			return obj_cgroup_memcg(obj_exts[off].objcg);

		return NULL;
	}

	/*
	 * folio_memcg_check() is used here, because in theory we can encounter
	 * a folio where the slab flag has been cleared already, but
	 * slab->obj_exts has not been freed yet
	 * folio_memcg_check() will guarantee that a proper memory
	 * cgroup pointer or NULL will be returned.
	 */
	return folio_memcg_check(folio);
}

/*
 * Returns a pointer to the memory cgroup to which the kernel object is charged.
 * It is not suitable for objects allocated using vmalloc().
 *
 * A passed kernel object must be a slab object or a generic kernel page.
 *
 * The caller must ensure the memcg lifetime, e.g. by taking rcu_read_lock(),
 * cgroup_mutex, etc.
 */
struct mem_cgroup *mem_cgroup_from_slab_obj(void *p)
{
	if (mem_cgroup_disabled())
		return NULL;

	return mem_cgroup_from_obj_folio(virt_to_folio(p), p);
}

static struct obj_cgroup *__get_obj_cgroup_from_memcg(struct mem_cgroup *memcg)
{
	struct obj_cgroup *objcg = NULL;

	for (; !mem_cgroup_is_root(memcg); memcg = parent_mem_cgroup(memcg)) {
		objcg = rcu_dereference(memcg->objcg);
		if (likely(objcg && obj_cgroup_tryget(objcg)))
			break;
		objcg = NULL;
	}
	return objcg;
}

static struct obj_cgroup *current_objcg_update(void)
{
	struct mem_cgroup *memcg;
	struct obj_cgroup *old, *objcg = NULL;

	do {
		/* Atomically drop the update bit. */
		old = xchg(&current->objcg, NULL);
		if (old) {
			old = (struct obj_cgroup *)
				((unsigned long)old & ~CURRENT_OBJCG_UPDATE_FLAG);
			obj_cgroup_put(old);

			old = NULL;
		}

		/* If new objcg is NULL, no reason for the second atomic update. */
		if (!current->mm || (current->flags & PF_KTHREAD))
			return NULL;

		/*
		 * Release the objcg pointer from the previous iteration,
		 * if try_cmpxcg() below fails.
		 */
		if (unlikely(objcg)) {
			obj_cgroup_put(objcg);
			objcg = NULL;
		}

		/*
		 * Obtain the new objcg pointer. The current task can be
		 * asynchronously moved to another memcg and the previous
		 * memcg can be offlined. So let's get the memcg pointer
		 * and try get a reference to objcg under a rcu read lock.
		 */

		rcu_read_lock();
		memcg = mem_cgroup_from_task(current);
		objcg = __get_obj_cgroup_from_memcg(memcg);
		rcu_read_unlock();

		/*
		 * Try set up a new objcg pointer atomically. If it
		 * fails, it means the update flag was set concurrently, so
		 * the whole procedure should be repeated.
		 */
	} while (!try_cmpxchg(&current->objcg, &old, objcg));

	return objcg;
}

__always_inline struct obj_cgroup *current_obj_cgroup(void)
{
	struct mem_cgroup *memcg;
	struct obj_cgroup *objcg;

	if (IS_ENABLED(CONFIG_MEMCG_NMI_UNSAFE) && in_nmi())
		return NULL;

	if (in_task()) {
		memcg = current->active_memcg;
		if (unlikely(memcg))
			goto from_memcg;

		objcg = READ_ONCE(current->objcg);
		if (unlikely((unsigned long)objcg & CURRENT_OBJCG_UPDATE_FLAG))
			objcg = current_objcg_update();
		/*
		 * Objcg reference is kept by the task, so it's safe
		 * to use the objcg by the current task.
		 */
		return objcg;
	}

	memcg = this_cpu_read(int_active_memcg);
	if (unlikely(memcg))
		goto from_memcg;

	return NULL;

from_memcg:
	objcg = NULL;
	for (; !mem_cgroup_is_root(memcg); memcg = parent_mem_cgroup(memcg)) {
		/*
		 * Memcg pointer is protected by scope (see set_active_memcg())
		 * and is pinning the corresponding objcg, so objcg can't go
		 * away and can be used within the scope without any additional
		 * protection.
		 */
		objcg = rcu_dereference_check(memcg->objcg, 1);
		if (likely(objcg))
			break;
	}

	return objcg;
}

struct obj_cgroup *get_obj_cgroup_from_folio(struct folio *folio)
{
	struct obj_cgroup *objcg;

	if (!memcg_kmem_online())
		return NULL;

	if (folio_memcg_kmem(folio)) {
		objcg = __folio_objcg(folio);
		obj_cgroup_get(objcg);
	} else {
		struct mem_cgroup *memcg;

		rcu_read_lock();
		memcg = __folio_memcg(folio);
		if (memcg)
			objcg = __get_obj_cgroup_from_memcg(memcg);
		else
			objcg = NULL;
		rcu_read_unlock();
	}
	return objcg;
}

#ifdef CONFIG_MEMCG_NMI_SAFETY_REQUIRES_ATOMIC
static inline void account_kmem_nmi_safe(struct mem_cgroup *memcg, int val)
{
	if (likely(!in_nmi())) {
		mod_memcg_state(memcg, MEMCG_KMEM, val);
	} else {
		/* TODO: add to cgroup update tree once it is nmi-safe. */
		atomic_add(val, &memcg->kmem_stat);
	}
}
#else
static inline void account_kmem_nmi_safe(struct mem_cgroup *memcg, int val)
{
	mod_memcg_state(memcg, MEMCG_KMEM, val);
}
#endif

/*
 * obj_cgroup_uncharge_pages: uncharge a number of kernel pages from a objcg
 * @objcg: object cgroup to uncharge
 * @nr_pages: number of pages to uncharge
 */
static void obj_cgroup_uncharge_pages(struct obj_cgroup *objcg,
				      unsigned int nr_pages)
{
	struct mem_cgroup *memcg;

	memcg = get_mem_cgroup_from_objcg(objcg);

	account_kmem_nmi_safe(memcg, -nr_pages);
	memcg1_account_kmem(memcg, -nr_pages);
	if (!mem_cgroup_is_root(memcg))
		refill_stock(memcg, nr_pages);

	css_put(&memcg->css);
}

/*
 * obj_cgroup_charge_pages: charge a number of kernel pages to a objcg
 * @objcg: object cgroup to charge
 * @gfp: reclaim mode
 * @nr_pages: number of pages to charge
 *
 * Returns 0 on success, an error code on failure.
 */
static int obj_cgroup_charge_pages(struct obj_cgroup *objcg, gfp_t gfp,
				   unsigned int nr_pages)
{
	struct mem_cgroup *memcg;
	int ret;

	memcg = get_mem_cgroup_from_objcg(objcg);

	ret = try_charge_memcg(memcg, gfp, nr_pages);
	if (ret)
		goto out;

	account_kmem_nmi_safe(memcg, nr_pages);
	memcg1_account_kmem(memcg, nr_pages);
out:
	css_put(&memcg->css);

	return ret;
}

static struct obj_cgroup *page_objcg(const struct page *page)
{
	unsigned long memcg_data = page->memcg_data;

	if (mem_cgroup_disabled() || !memcg_data)
		return NULL;

	VM_BUG_ON_PAGE((memcg_data & OBJEXTS_FLAGS_MASK) != MEMCG_DATA_KMEM,
			page);
	return (struct obj_cgroup *)(memcg_data - MEMCG_DATA_KMEM);
}

static void page_set_objcg(struct page *page, const struct obj_cgroup *objcg)
{
	page->memcg_data = (unsigned long)objcg | MEMCG_DATA_KMEM;
}

/**
 * __memcg_kmem_charge_page: charge a kmem page to the current memory cgroup
 * @page: page to charge
 * @gfp: reclaim mode
 * @order: allocation order
 *
 * Returns 0 on success, an error code on failure.
 */
int __memcg_kmem_charge_page(struct page *page, gfp_t gfp, int order)
{
	struct obj_cgroup *objcg;
	int ret = 0;

	objcg = current_obj_cgroup();
	if (objcg) {
		ret = obj_cgroup_charge_pages(objcg, gfp, 1 << order);
		if (!ret) {
			obj_cgroup_get(objcg);
			page_set_objcg(page, objcg);
			return 0;
		}
	}
	return ret;
}

/**
 * __memcg_kmem_uncharge_page: uncharge a kmem page
 * @page: page to uncharge
 * @order: allocation order
 */
void __memcg_kmem_uncharge_page(struct page *page, int order)
{
	struct obj_cgroup *objcg = page_objcg(page);
	unsigned int nr_pages = 1 << order;

	if (!objcg)
		return;

	obj_cgroup_uncharge_pages(objcg, nr_pages);
	page->memcg_data = 0;
	obj_cgroup_put(objcg);
}

static void __account_obj_stock(struct obj_cgroup *objcg,
				struct obj_stock_pcp *stock, int nr,
				struct pglist_data *pgdat, enum node_stat_item idx)
{
	int *bytes;

	/*
	 * Save vmstat data in stock and skip vmstat array update unless
	 * accumulating over a page of vmstat data or when pgdat changes.
	 */
	if (stock->cached_pgdat != pgdat) {
		/* Flush the existing cached vmstat data */
		struct pglist_data *oldpg = stock->cached_pgdat;

		if (stock->nr_slab_reclaimable_b) {
			mod_objcg_mlstate(objcg, oldpg, NR_SLAB_RECLAIMABLE_B,
					  stock->nr_slab_reclaimable_b);
			stock->nr_slab_reclaimable_b = 0;
		}
		if (stock->nr_slab_unreclaimable_b) {
			mod_objcg_mlstate(objcg, oldpg, NR_SLAB_UNRECLAIMABLE_B,
					  stock->nr_slab_unreclaimable_b);
			stock->nr_slab_unreclaimable_b = 0;
		}
		stock->cached_pgdat = pgdat;
	}

	bytes = (idx == NR_SLAB_RECLAIMABLE_B) ? &stock->nr_slab_reclaimable_b
					       : &stock->nr_slab_unreclaimable_b;
	/*
	 * Even for large object >= PAGE_SIZE, the vmstat data will still be
	 * cached locally at least once before pushing it out.
	 */
	if (!*bytes) {
		*bytes = nr;
		nr = 0;
	} else {
		*bytes += nr;
		if (abs(*bytes) > PAGE_SIZE) {
			nr = *bytes;
			*bytes = 0;
		} else {
			nr = 0;
		}
	}
	if (nr)
		mod_objcg_mlstate(objcg, pgdat, idx, nr);
}

static bool consume_obj_stock(struct obj_cgroup *objcg, unsigned int nr_bytes,
			      struct pglist_data *pgdat, enum node_stat_item idx)
{
	struct obj_stock_pcp *stock;
	bool ret = false;

	if (!local_trylock(&obj_stock.lock))
		return ret;

	stock = this_cpu_ptr(&obj_stock);
	if (objcg == READ_ONCE(stock->cached_objcg) && stock->nr_bytes >= nr_bytes) {
		stock->nr_bytes -= nr_bytes;
		ret = true;

		if (pgdat)
			__account_obj_stock(objcg, stock, nr_bytes, pgdat, idx);
	}

	local_unlock(&obj_stock.lock);

	return ret;
}

static void drain_obj_stock(struct obj_stock_pcp *stock)
{
	struct obj_cgroup *old = READ_ONCE(stock->cached_objcg);

	if (!old)
		return;

	if (stock->nr_bytes) {
		unsigned int nr_pages = stock->nr_bytes >> PAGE_SHIFT;
		unsigned int nr_bytes = stock->nr_bytes & (PAGE_SIZE - 1);

		if (nr_pages) {
			struct mem_cgroup *memcg;

			memcg = get_mem_cgroup_from_objcg(old);

			mod_memcg_state(memcg, MEMCG_KMEM, -nr_pages);
			memcg1_account_kmem(memcg, -nr_pages);
			if (!mem_cgroup_is_root(memcg))
				memcg_uncharge(memcg, nr_pages);

			css_put(&memcg->css);
		}

		/*
		 * The leftover is flushed to the centralized per-memcg value.
		 * On the next attempt to refill obj stock it will be moved
		 * to a per-cpu stock (probably, on an other CPU), see
		 * refill_obj_stock().
		 *
		 * How often it's flushed is a trade-off between the memory
		 * limit enforcement accuracy and potential CPU contention,
		 * so it might be changed in the future.
		 */
		atomic_add(nr_bytes, &old->nr_charged_bytes);
		stock->nr_bytes = 0;
	}

	/*
	 * Flush the vmstat data in current stock
	 */
	if (stock->nr_slab_reclaimable_b || stock->nr_slab_unreclaimable_b) {
		if (stock->nr_slab_reclaimable_b) {
			mod_objcg_mlstate(old, stock->cached_pgdat,
					  NR_SLAB_RECLAIMABLE_B,
					  stock->nr_slab_reclaimable_b);
			stock->nr_slab_reclaimable_b = 0;
		}
		if (stock->nr_slab_unreclaimable_b) {
			mod_objcg_mlstate(old, stock->cached_pgdat,
					  NR_SLAB_UNRECLAIMABLE_B,
					  stock->nr_slab_unreclaimable_b);
			stock->nr_slab_unreclaimable_b = 0;
		}
		stock->cached_pgdat = NULL;
	}

	WRITE_ONCE(stock->cached_objcg, NULL);
	obj_cgroup_put(old);
}

static bool obj_stock_flush_required(struct obj_stock_pcp *stock,
				     struct mem_cgroup *root_memcg)
{
	struct obj_cgroup *objcg = READ_ONCE(stock->cached_objcg);
	struct mem_cgroup *memcg;
	bool flush = false;

	rcu_read_lock();
	if (objcg) {
		memcg = obj_cgroup_memcg(objcg);
		if (memcg && mem_cgroup_is_descendant(memcg, root_memcg))
			flush = true;
	}
	rcu_read_unlock();

	return flush;
}

static void refill_obj_stock(struct obj_cgroup *objcg, unsigned int nr_bytes,
		bool allow_uncharge, int nr_acct, struct pglist_data *pgdat,
		enum node_stat_item idx)
{
	struct obj_stock_pcp *stock;
	unsigned int nr_pages = 0;

	if (!local_trylock(&obj_stock.lock)) {
		if (pgdat)
			mod_objcg_mlstate(objcg, pgdat, idx, nr_bytes);
		nr_pages = nr_bytes >> PAGE_SHIFT;
		nr_bytes = nr_bytes & (PAGE_SIZE - 1);
		atomic_add(nr_bytes, &objcg->nr_charged_bytes);
		goto out;
	}

	stock = this_cpu_ptr(&obj_stock);
	if (READ_ONCE(stock->cached_objcg) != objcg) { /* reset if necessary */
		drain_obj_stock(stock);
		obj_cgroup_get(objcg);
		stock->nr_bytes = atomic_read(&objcg->nr_charged_bytes)
				? atomic_xchg(&objcg->nr_charged_bytes, 0) : 0;
		WRITE_ONCE(stock->cached_objcg, objcg);

		allow_uncharge = true;	/* Allow uncharge when objcg changes */
	}
	stock->nr_bytes += nr_bytes;

	if (pgdat)
		__account_obj_stock(objcg, stock, nr_acct, pgdat, idx);

	if (allow_uncharge && (stock->nr_bytes > PAGE_SIZE)) {
		nr_pages = stock->nr_bytes >> PAGE_SHIFT;
		stock->nr_bytes &= (PAGE_SIZE - 1);
	}

	local_unlock(&obj_stock.lock);
out:
	if (nr_pages)
		obj_cgroup_uncharge_pages(objcg, nr_pages);
}

static int obj_cgroup_charge_account(struct obj_cgroup *objcg, gfp_t gfp, size_t size,
				     struct pglist_data *pgdat, enum node_stat_item idx)
{
	unsigned int nr_pages, nr_bytes;
	int ret;

	if (likely(consume_obj_stock(objcg, size, pgdat, idx)))
		return 0;

	/*
	 * In theory, objcg->nr_charged_bytes can have enough
	 * pre-charged bytes to satisfy the allocation. However,
	 * flushing objcg->nr_charged_bytes requires two atomic
	 * operations, and objcg->nr_charged_bytes can't be big.
	 * The shared objcg->nr_charged_bytes can also become a
	 * performance bottleneck if all tasks of the same memcg are
	 * trying to update it. So it's better to ignore it and try
	 * grab some new pages. The stock's nr_bytes will be flushed to
	 * objcg->nr_charged_bytes later on when objcg changes.
	 *
	 * The stock's nr_bytes may contain enough pre-charged bytes
	 * to allow one less page from being charged, but we can't rely
	 * on the pre-charged bytes not being changed outside of
	 * consume_obj_stock() or refill_obj_stock(). So ignore those
	 * pre-charged bytes as well when charging pages. To avoid a
	 * page uncharge right after a page charge, we set the
	 * allow_uncharge flag to false when calling refill_obj_stock()
	 * to temporarily allow the pre-charged bytes to exceed the page
	 * size limit. The maximum reachable value of the pre-charged
	 * bytes is (sizeof(object) + PAGE_SIZE - 2) if there is no data
	 * race.
	 */
	nr_pages = size >> PAGE_SHIFT;
	nr_bytes = size & (PAGE_SIZE - 1);

	if (nr_bytes)
		nr_pages += 1;

	ret = obj_cgroup_charge_pages(objcg, gfp, nr_pages);
	if (!ret && (nr_bytes || pgdat))
		refill_obj_stock(objcg, nr_bytes ? PAGE_SIZE - nr_bytes : 0,
					 false, size, pgdat, idx);

	return ret;
}

int obj_cgroup_charge(struct obj_cgroup *objcg, gfp_t gfp, size_t size)
{
	return obj_cgroup_charge_account(objcg, gfp, size, NULL, 0);
}

void obj_cgroup_uncharge(struct obj_cgroup *objcg, size_t size)
{
	refill_obj_stock(objcg, size, true, 0, NULL, 0);
}

static inline size_t obj_full_size(struct kmem_cache *s)
{
	/*
	 * For each accounted object there is an extra space which is used
	 * to store obj_cgroup membership. Charge it too.
	 */
	return s->size + sizeof(struct obj_cgroup *);
}

bool __memcg_slab_post_alloc_hook(struct kmem_cache *s, struct list_lru *lru,
				  gfp_t flags, size_t size, void **p)
{
	struct obj_cgroup *objcg;
	struct slab *slab;
	unsigned long off;
	size_t i;

	/*
	 * The obtained objcg pointer is safe to use within the current scope,
	 * defined by current task or set_active_memcg() pair.
	 * obj_cgroup_get() is used to get a permanent reference.
	 */
	objcg = current_obj_cgroup();
	if (!objcg)
		return true;

	/*
	 * slab_alloc_node() avoids the NULL check, so we might be called with a
	 * single NULL object. kmem_cache_alloc_bulk() aborts if it can't fill
	 * the whole requested size.
	 * return success as there's nothing to free back
	 */
	if (unlikely(*p == NULL))
		return true;

	flags &= gfp_allowed_mask;

	if (lru) {
		int ret;
		struct mem_cgroup *memcg;

		memcg = get_mem_cgroup_from_objcg(objcg);
		ret = memcg_list_lru_alloc(memcg, lru, flags);
		css_put(&memcg->css);

		if (ret)
			return false;
	}

	for (i = 0; i < size; i++) {
		slab = virt_to_slab(p[i]);

		if (!slab_obj_exts(slab) &&
		    alloc_slab_obj_exts(slab, s, flags, false)) {
			continue;
		}

		/*
		 * if we fail and size is 1, memcg_alloc_abort_single() will
		 * just free the object, which is ok as we have not assigned
		 * objcg to its obj_ext yet
		 *
		 * for larger sizes, kmem_cache_free_bulk() will uncharge
		 * any objects that were already charged and obj_ext assigned
		 *
		 * TODO: we could batch this until slab_pgdat(slab) changes
		 * between iterations, with a more complicated undo
		 */
		if (obj_cgroup_charge_account(objcg, flags, obj_full_size(s),
					slab_pgdat(slab), cache_vmstat_idx(s)))
			return false;

		off = obj_to_index(s, slab, p[i]);
		obj_cgroup_get(objcg);
		slab_obj_exts(slab)[off].objcg = objcg;
	}

	return true;
}

void __memcg_slab_free_hook(struct kmem_cache *s, struct slab *slab,
			    void **p, int objects, struct slabobj_ext *obj_exts)
{
	size_t obj_size = obj_full_size(s);

	for (int i = 0; i < objects; i++) {
		struct obj_cgroup *objcg;
		unsigned int off;

		off = obj_to_index(s, slab, p[i]);
		objcg = obj_exts[off].objcg;
		if (!objcg)
			continue;

		obj_exts[off].objcg = NULL;
		refill_obj_stock(objcg, obj_size, true, -obj_size,
				 slab_pgdat(slab), cache_vmstat_idx(s));
		obj_cgroup_put(objcg);
	}
}

/*
 * The objcg is only set on the first page, so transfer it to all the
 * other pages.
 */
void split_page_memcg(struct page *page, unsigned order)
{
	struct obj_cgroup *objcg = page_objcg(page);
	unsigned int i, nr = 1 << order;

	if (!objcg)
		return;

	for (i = 1; i < nr; i++)
		page_set_objcg(&page[i], objcg);

	obj_cgroup_get_many(objcg, nr - 1);
}

void folio_split_memcg_refs(struct folio *folio, unsigned old_order,
		unsigned new_order)
{
	unsigned new_refs;

	if (mem_cgroup_disabled() || !folio_memcg_charged(folio))
		return;

	new_refs = (1 << (old_order - new_order)) - 1;
	css_get_many(&__folio_memcg(folio)->css, new_refs);
}

unsigned long mem_cgroup_usage(struct mem_cgroup *memcg, bool swap)
{
	unsigned long val;

	if (mem_cgroup_is_root(memcg)) {
		/*
		 * Approximate root's usage from global state. This isn't
		 * perfect, but the root usage was always an approximation.
		 */
		val = global_node_page_state(NR_FILE_PAGES) +
			global_node_page_state(NR_ANON_MAPPED);
		if (swap)
			val += total_swap_pages - get_nr_swap_pages();
	} else {
		if (!swap)
			val = page_counter_read(&memcg->memory);
		else
			val = page_counter_read(&memcg->memsw);
	}
	return val;
}

static int memcg_online_kmem(struct mem_cgroup *memcg)
{
	struct obj_cgroup *objcg;

	if (mem_cgroup_kmem_disabled())
		return 0;

	if (unlikely(mem_cgroup_is_root(memcg)))
		return 0;

	objcg = obj_cgroup_alloc();
	if (!objcg)
		return -ENOMEM;

	objcg->memcg = memcg;
	rcu_assign_pointer(memcg->objcg, objcg);
	obj_cgroup_get(objcg);
	memcg->orig_objcg = objcg;

	static_branch_enable(&memcg_kmem_online_key);

	memcg->kmemcg_id = memcg->id.id;

	return 0;
}

static void memcg_offline_kmem(struct mem_cgroup *memcg)
{
	struct mem_cgroup *parent;

	if (mem_cgroup_kmem_disabled())
		return;

	if (unlikely(mem_cgroup_is_root(memcg)))
		return;

	parent = parent_mem_cgroup(memcg);
	if (!parent)
		parent = root_mem_cgroup;

	memcg_reparent_list_lrus(memcg, parent);

	/*
	 * Objcg's reparenting must be after list_lru's, make sure list_lru
	 * helpers won't use parent's list_lru until child is drained.
	 */
	memcg_reparent_objcgs(memcg, parent);
}

#ifdef CONFIG_CGROUP_WRITEBACK

#include <trace/events/writeback.h>

static int memcg_wb_domain_init(struct mem_cgroup *memcg, gfp_t gfp)
{
	return wb_domain_init(&memcg->cgwb_domain, gfp);
}

static void memcg_wb_domain_exit(struct mem_cgroup *memcg)
{
	wb_domain_exit(&memcg->cgwb_domain);
}

static void memcg_wb_domain_size_changed(struct mem_cgroup *memcg)
{
	wb_domain_size_changed(&memcg->cgwb_domain);
}

struct wb_domain *mem_cgroup_wb_domain(struct bdi_writeback *wb)
{
	struct mem_cgroup *memcg = mem_cgroup_from_css(wb->memcg_css);

	if (!memcg->css.parent)
		return NULL;

	return &memcg->cgwb_domain;
}

/**
 * mem_cgroup_wb_stats - retrieve writeback related stats from its memcg
 * @wb: bdi_writeback in question
 * @pfilepages: out parameter for number of file pages
 * @pheadroom: out parameter for number of allocatable pages according to memcg
 * @pdirty: out parameter for number of dirty pages
 * @pwriteback: out parameter for number of pages under writeback
 *
 * Determine the numbers of file, headroom, dirty, and writeback pages in
 * @wb's memcg.  File, dirty and writeback are self-explanatory.  Headroom
 * is a bit more involved.
 *
 * A memcg's headroom is "min(max, high) - used".  In the hierarchy, the
 * headroom is calculated as the lowest headroom of itself and the
 * ancestors.  Note that this doesn't consider the actual amount of
 * available memory in the system.  The caller should further cap
 * *@pheadroom accordingly.
 */
void mem_cgroup_wb_stats(struct bdi_writeback *wb, unsigned long *pfilepages,
			 unsigned long *pheadroom, unsigned long *pdirty,
			 unsigned long *pwriteback)
{
	struct mem_cgroup *memcg = mem_cgroup_from_css(wb->memcg_css);
	struct mem_cgroup *parent;

	mem_cgroup_flush_stats_ratelimited(memcg);

	*pdirty = memcg_page_state(memcg, NR_FILE_DIRTY);
	*pwriteback = memcg_page_state(memcg, NR_WRITEBACK);
	*pfilepages = memcg_page_state(memcg, NR_INACTIVE_FILE) +
			memcg_page_state(memcg, NR_ACTIVE_FILE);

	*pheadroom = PAGE_COUNTER_MAX;
	while ((parent = parent_mem_cgroup(memcg))) {
		unsigned long ceiling = min(READ_ONCE(memcg->memory.max),
					    READ_ONCE(memcg->memory.high));
		unsigned long used = page_counter_read(&memcg->memory);

		*pheadroom = min(*pheadroom, ceiling - min(ceiling, used));
		memcg = parent;
	}
}

/*
 * Foreign dirty flushing
 *
 * There's an inherent mismatch between memcg and writeback.  The former
 * tracks ownership per-page while the latter per-inode.  This was a
 * deliberate design decision because honoring per-page ownership in the
 * writeback path is complicated, may lead to higher CPU and IO overheads
 * and deemed unnecessary given that write-sharing an inode across
 * different cgroups isn't a common use-case.
 *
 * Combined with inode majority-writer ownership switching, this works well
 * enough in most cases but there are some pathological cases.  For
 * example, let's say there are two cgroups A and B which keep writing to
 * different but confined parts of the same inode.  B owns the inode and
 * A's memory is limited far below B's.  A's dirty ratio can rise enough to
 * trigger balance_dirty_pages() sleeps but B's can be low enough to avoid
 * triggering background writeback.  A will be slowed down without a way to
 * make writeback of the dirty pages happen.
 *
 * Conditions like the above can lead to a cgroup getting repeatedly and
 * severely throttled after making some progress after each
 * dirty_expire_interval while the underlying IO device is almost
 * completely idle.
 *
 * Solving this problem completely requires matching the ownership tracking
 * granularities between memcg and writeback in either direction.  However,
 * the more egregious behaviors can be avoided by simply remembering the
 * most recent foreign dirtying events and initiating remote flushes on
 * them when local writeback isn't enough to keep the memory clean enough.
 *
 * The following two functions implement such mechanism.  When a foreign
 * page - a page whose memcg and writeback ownerships don't match - is
 * dirtied, mem_cgroup_track_foreign_dirty() records the inode owning
 * bdi_writeback on the page owning memcg.  When balance_dirty_pages()
 * decides that the memcg needs to sleep due to high dirty ratio, it calls
 * mem_cgroup_flush_foreign() which queues writeback on the recorded
 * foreign bdi_writebacks which haven't expired.  Both the numbers of
 * recorded bdi_writebacks and concurrent in-flight foreign writebacks are
 * limited to MEMCG_CGWB_FRN_CNT.
 *
 * The mechanism only remembers IDs and doesn't hold any object references.
 * As being wrong occasionally doesn't matter, updates and accesses to the
 * records are lockless and racy.
 */
void mem_cgroup_track_foreign_dirty_slowpath(struct folio *folio,
					     struct bdi_writeback *wb)
{
	struct mem_cgroup *memcg = folio_memcg(folio);
	struct memcg_cgwb_frn *frn;
	u64 now = get_jiffies_64();
	u64 oldest_at = now;
	int oldest = -1;
	int i;

	trace_track_foreign_dirty(folio, wb);

	/*
	 * Pick the slot to use.  If there is already a slot for @wb, keep
	 * using it.  If not replace the oldest one which isn't being
	 * written out.
	 */
	for (i = 0; i < MEMCG_CGWB_FRN_CNT; i++) {
		frn = &memcg->cgwb_frn[i];
		if (frn->bdi_id == wb->bdi->id &&
		    frn->memcg_id == wb->memcg_css->id)
			break;
		if (time_before64(frn->at, oldest_at) &&
		    atomic_read(&frn->done.cnt) == 1) {
			oldest = i;
			oldest_at = frn->at;
		}
	}

	if (i < MEMCG_CGWB_FRN_CNT) {
		/*
		 * Re-using an existing one.  Update timestamp lazily to
		 * avoid making the cacheline hot.  We want them to be
		 * reasonably up-to-date and significantly shorter than
		 * dirty_expire_interval as that's what expires the record.
		 * Use the shorter of 1s and dirty_expire_interval / 8.
		 */
		unsigned long update_intv =
			min_t(unsigned long, HZ,
			      msecs_to_jiffies(dirty_expire_interval * 10) / 8);

		if (time_before64(frn->at, now - update_intv))
			frn->at = now;
	} else if (oldest >= 0) {
		/* replace the oldest free one */
		frn = &memcg->cgwb_frn[oldest];
		frn->bdi_id = wb->bdi->id;
		frn->memcg_id = wb->memcg_css->id;
		frn->at = now;
	}
}

/* issue foreign writeback flushes for recorded foreign dirtying events */
void mem_cgroup_flush_foreign(struct bdi_writeback *wb)
{
	struct mem_cgroup *memcg = mem_cgroup_from_css(wb->memcg_css);
	unsigned long intv = msecs_to_jiffies(dirty_expire_interval * 10);
	u64 now = jiffies_64;
	int i;

	for (i = 0; i < MEMCG_CGWB_FRN_CNT; i++) {
		struct memcg_cgwb_frn *frn = &memcg->cgwb_frn[i];

		/*
		 * If the record is older than dirty_expire_interval,
		 * writeback on it has already started.  No need to kick it
		 * off again.  Also, don't start a new one if there's
		 * already one in flight.
		 */
		if (time_after64(frn->at, now - intv) &&
		    atomic_read(&frn->done.cnt) == 1) {
			frn->at = 0;
			trace_flush_foreign(wb, frn->bdi_id, frn->memcg_id);
			cgroup_writeback_by_id(frn->bdi_id, frn->memcg_id,
					       WB_REASON_FOREIGN_FLUSH,
					       &frn->done);
		}
	}
}

#else	/* CONFIG_CGROUP_WRITEBACK */

static int memcg_wb_domain_init(struct mem_cgroup *memcg, gfp_t gfp)
{
	return 0;
}

static void memcg_wb_domain_exit(struct mem_cgroup *memcg)
{
}

static void memcg_wb_domain_size_changed(struct mem_cgroup *memcg)
{
}

#endif	/* CONFIG_CGROUP_WRITEBACK */

/*
 * Private memory cgroup IDR
 *
 * Swap-out records and page cache shadow entries need to store memcg
 * references in constrained space, so we maintain an ID space that is
 * limited to 16 bit (MEM_CGROUP_ID_MAX), limiting the total number of
 * memory-controlled cgroups to 64k.
 *
 * However, there usually are many references to the offline CSS after
 * the cgroup has been destroyed, such as page cache or reclaimable
 * slab objects, that don't need to hang on to the ID. We want to keep
 * those dead CSS from occupying IDs, or we might quickly exhaust the
 * relatively small ID space and prevent the creation of new cgroups
 * even when there are much fewer than 64k cgroups - possibly none.
 *
 * Maintain a private 16-bit ID space for memcg, and allow the ID to
 * be freed and recycled when it's no longer needed, which is usually
 * when the CSS is offlined.
 *
 * The only exception to that are records of swapped out tmpfs/shmem
 * pages that need to be attributed to live ancestors on swapin. But
 * those references are manageable from userspace.
 */

#define MEM_CGROUP_ID_MAX	((1UL << MEM_CGROUP_ID_SHIFT) - 1)
static DEFINE_XARRAY_ALLOC1(mem_cgroup_ids);

static void mem_cgroup_id_remove(struct mem_cgroup *memcg)
{
	if (memcg->id.id > 0) {
		xa_erase(&mem_cgroup_ids, memcg->id.id);
		memcg->id.id = 0;
	}
}

void __maybe_unused mem_cgroup_id_get_many(struct mem_cgroup *memcg,
					   unsigned int n)
{
	refcount_add(n, &memcg->id.ref);
}

static void mem_cgroup_id_put_many(struct mem_cgroup *memcg, unsigned int n)
{
	if (refcount_sub_and_test(n, &memcg->id.ref)) {
		mem_cgroup_id_remove(memcg);

		/* Memcg ID pins CSS */
		css_put(&memcg->css);
	}
}

static inline void mem_cgroup_id_put(struct mem_cgroup *memcg)
{
	mem_cgroup_id_put_many(memcg, 1);
}

struct mem_cgroup *mem_cgroup_id_get_online(struct mem_cgroup *memcg)
{
	while (!refcount_inc_not_zero(&memcg->id.ref)) {
		/*
		 * The root cgroup cannot be destroyed, so it's refcount must
		 * always be >= 1.
		 */
		if (WARN_ON_ONCE(mem_cgroup_is_root(memcg))) {
			VM_BUG_ON(1);
			break;
		}
		memcg = parent_mem_cgroup(memcg);
		if (!memcg)
			memcg = root_mem_cgroup;
	}
	return memcg;
}

/**
 * mem_cgroup_from_id - look up a memcg from a memcg id
 * @id: the memcg id to look up
 *
 * Caller must hold rcu_read_lock().
 */
struct mem_cgroup *mem_cgroup_from_id(unsigned short id)
{
	WARN_ON_ONCE(!rcu_read_lock_held());
	return xa_load(&mem_cgroup_ids, id);
}

#ifdef CONFIG_SHRINKER_DEBUG
struct mem_cgroup *mem_cgroup_get_from_ino(unsigned long ino)
{
	struct cgroup *cgrp;
	struct cgroup_subsys_state *css;
	struct mem_cgroup *memcg;

	cgrp = cgroup_get_from_id(ino);
	if (IS_ERR(cgrp))
		return ERR_CAST(cgrp);

	css = cgroup_get_e_css(cgrp, &memory_cgrp_subsys);
	if (css)
		memcg = container_of(css, struct mem_cgroup, css);
	else
		memcg = ERR_PTR(-ENOENT);

	cgroup_put(cgrp);

	return memcg;
}
#endif

static void free_mem_cgroup_per_node_info(struct mem_cgroup_per_node *pn)
{
	if (!pn)
		return;

	free_percpu(pn->lruvec_stats_percpu);
	kfree(pn->lruvec_stats);
	kfree(pn);
}

static bool alloc_mem_cgroup_per_node_info(struct mem_cgroup *memcg, int node)
{
	struct mem_cgroup_per_node *pn;

	pn = kmem_cache_alloc_node(memcg_pn_cachep, GFP_KERNEL | __GFP_ZERO,
				   node);
	if (!pn)
		return false;

	pn->lruvec_stats = kzalloc_node(sizeof(struct lruvec_stats),
					GFP_KERNEL_ACCOUNT, node);
	if (!pn->lruvec_stats)
		goto fail;

	pn->lruvec_stats_percpu = alloc_percpu_gfp(struct lruvec_stats_percpu,
						   GFP_KERNEL_ACCOUNT);
	if (!pn->lruvec_stats_percpu)
		goto fail;

	lruvec_init(&pn->lruvec);
	pn->memcg = memcg;

	memcg->nodeinfo[node] = pn;
	return true;
fail:
	free_mem_cgroup_per_node_info(pn);
	return false;
}

static void __mem_cgroup_free(struct mem_cgroup *memcg)
{
	int node;

	obj_cgroup_put(memcg->orig_objcg);

	for_each_node(node)
		free_mem_cgroup_per_node_info(memcg->nodeinfo[node]);
	memcg1_free_events(memcg);
	kfree(memcg->vmstats);
	free_percpu(memcg->vmstats_percpu);
	kfree(memcg);
}

static void mem_cgroup_free(struct mem_cgroup *memcg)
{
	lru_gen_exit_memcg(memcg);
	memcg_wb_domain_exit(memcg);
	__mem_cgroup_free(memcg);
}

static struct mem_cgroup *mem_cgroup_alloc(struct mem_cgroup *parent)
{
	struct memcg_vmstats_percpu *statc;
	struct memcg_vmstats_percpu __percpu *pstatc_pcpu;
	struct mem_cgroup *memcg;
	int node, cpu;
	int __maybe_unused i;
	long error;

	memcg = kmem_cache_zalloc(memcg_cachep, GFP_KERNEL);
	if (!memcg)
		return ERR_PTR(-ENOMEM);

	error = xa_alloc(&mem_cgroup_ids, &memcg->id.id, NULL,
			 XA_LIMIT(1, MEM_CGROUP_ID_MAX), GFP_KERNEL);
	if (error)
		goto fail;
	error = -ENOMEM;

	memcg->vmstats = kzalloc(sizeof(struct memcg_vmstats),
				 GFP_KERNEL_ACCOUNT);
	if (!memcg->vmstats)
		goto fail;

	memcg->vmstats_percpu = alloc_percpu_gfp(struct memcg_vmstats_percpu,
						 GFP_KERNEL_ACCOUNT);
	if (!memcg->vmstats_percpu)
		goto fail;

	if (!memcg1_alloc_events(memcg))
		goto fail;

	for_each_possible_cpu(cpu) {
		if (parent)
			pstatc_pcpu = parent->vmstats_percpu;
		statc = per_cpu_ptr(memcg->vmstats_percpu, cpu);
		statc->parent_pcpu = parent ? pstatc_pcpu : NULL;
		statc->vmstats = memcg->vmstats;
	}

	for_each_node(node)
		if (!alloc_mem_cgroup_per_node_info(memcg, node))
			goto fail;

	if (memcg_wb_domain_init(memcg, GFP_KERNEL))
		goto fail;

	INIT_WORK(&memcg->high_work, high_work_func);
	vmpressure_init(&memcg->vmpressure);
	INIT_LIST_HEAD(&memcg->memory_peaks);
	INIT_LIST_HEAD(&memcg->swap_peaks);
	spin_lock_init(&memcg->peaks_lock);
	memcg->socket_pressure = jiffies;
	memcg1_memcg_init(memcg);
	memcg->kmemcg_id = -1;
	INIT_LIST_HEAD(&memcg->objcg_list);
#ifdef CONFIG_CGROUP_WRITEBACK
	INIT_LIST_HEAD(&memcg->cgwb_list);
	for (i = 0; i < MEMCG_CGWB_FRN_CNT; i++)
		memcg->cgwb_frn[i].done =
			__WB_COMPLETION_INIT(&memcg_cgwb_frn_waitq);
#endif
#ifdef CONFIG_TRANSPARENT_HUGEPAGE
	spin_lock_init(&memcg->deferred_split_queue.split_queue_lock);
	INIT_LIST_HEAD(&memcg->deferred_split_queue.split_queue);
	memcg->deferred_split_queue.split_queue_len = 0;
#endif
	lru_gen_init_memcg(memcg);
	return memcg;
fail:
	mem_cgroup_id_remove(memcg);
	__mem_cgroup_free(memcg);
	return ERR_PTR(error);
}

static struct cgroup_subsys_state * __ref
mem_cgroup_css_alloc(struct cgroup_subsys_state *parent_css)
{
	struct mem_cgroup *parent = mem_cgroup_from_css(parent_css);
	struct mem_cgroup *memcg, *old_memcg;
	bool memcg_on_dfl = cgroup_subsys_on_dfl(memory_cgrp_subsys);

	old_memcg = set_active_memcg(parent);
	memcg = mem_cgroup_alloc(parent);
	set_active_memcg(old_memcg);
	if (IS_ERR(memcg))
		return ERR_CAST(memcg);

	page_counter_set_high(&memcg->memory, PAGE_COUNTER_MAX);
	memcg1_soft_limit_reset(memcg);
#ifdef CONFIG_ZSWAP
	memcg->zswap_max = PAGE_COUNTER_MAX;
	WRITE_ONCE(memcg->zswap_writeback, true);
#endif
	page_counter_set_high(&memcg->swap, PAGE_COUNTER_MAX);
	if (parent) {
		WRITE_ONCE(memcg->swappiness, mem_cgroup_swappiness(parent));

		page_counter_init(&memcg->memory, &parent->memory, memcg_on_dfl);
		page_counter_init(&memcg->swap, &parent->swap, false);
#ifdef CONFIG_MEMCG_V1
		memcg->memory.track_failcnt = !memcg_on_dfl;
		WRITE_ONCE(memcg->oom_kill_disable, READ_ONCE(parent->oom_kill_disable));
		page_counter_init(&memcg->kmem, &parent->kmem, false);
		page_counter_init(&memcg->tcpmem, &parent->tcpmem, false);
#endif
	} else {
		init_memcg_stats();
		init_memcg_events();
		page_counter_init(&memcg->memory, NULL, true);
		page_counter_init(&memcg->swap, NULL, false);
#ifdef CONFIG_MEMCG_V1
		page_counter_init(&memcg->kmem, NULL, false);
		page_counter_init(&memcg->tcpmem, NULL, false);
#endif
		root_mem_cgroup = memcg;
		return &memcg->css;
	}

	if (memcg_on_dfl && !cgroup_memory_nosocket)
		static_branch_inc(&memcg_sockets_enabled_key);

	if (!cgroup_memory_nobpf)
		static_branch_inc(&memcg_bpf_enabled_key);

	return &memcg->css;
}

static int mem_cgroup_css_online(struct cgroup_subsys_state *css)
{
	struct mem_cgroup *memcg = mem_cgroup_from_css(css);

	if (memcg_online_kmem(memcg))
		goto remove_id;

	/*
	 * A memcg must be visible for expand_shrinker_info()
	 * by the time the maps are allocated. So, we allocate maps
	 * here, when for_each_mem_cgroup() can't skip it.
	 */
	if (alloc_shrinker_info(memcg))
		goto offline_kmem;

	if (unlikely(mem_cgroup_is_root(memcg)) && !mem_cgroup_disabled())
		queue_delayed_work(system_unbound_wq, &stats_flush_dwork,
				   FLUSH_TIME);
	lru_gen_online_memcg(memcg);

	/* Online state pins memcg ID, memcg ID pins CSS */
	refcount_set(&memcg->id.ref, 1);
	css_get(css);

	/*
	 * Ensure mem_cgroup_from_id() works once we're fully online.
	 *
	 * We could do this earlier and require callers to filter with
	 * css_tryget_online(). But right now there are no users that
	 * need earlier access, and the workingset code relies on the
	 * cgroup tree linkage (mem_cgroup_get_nr_swap_pages()). So
	 * publish it here at the end of onlining. This matches the
	 * regular ID destruction during offlining.
	 */
	xa_store(&mem_cgroup_ids, memcg->id.id, memcg, GFP_KERNEL);

	return 0;
offline_kmem:
	memcg_offline_kmem(memcg);
remove_id:
	mem_cgroup_id_remove(memcg);
	return -ENOMEM;
}

static void mem_cgroup_css_offline(struct cgroup_subsys_state *css)
{
	struct mem_cgroup *memcg = mem_cgroup_from_css(css);

	memcg1_css_offline(memcg);

	page_counter_set_min(&memcg->memory, 0);
	page_counter_set_low(&memcg->memory, 0);

	zswap_memcg_offline_cleanup(memcg);

	memcg_offline_kmem(memcg);
	reparent_shrinker_deferred(memcg);
	wb_memcg_offline(memcg);
	lru_gen_offline_memcg(memcg);

	drain_all_stock(memcg);

	mem_cgroup_id_put(memcg);
}

static void mem_cgroup_css_released(struct cgroup_subsys_state *css)
{
	struct mem_cgroup *memcg = mem_cgroup_from_css(css);

	invalidate_reclaim_iterators(memcg);
	lru_gen_release_memcg(memcg);
}

static void mem_cgroup_css_free(struct cgroup_subsys_state *css)
{
	struct mem_cgroup *memcg = mem_cgroup_from_css(css);
	int __maybe_unused i;

#ifdef CONFIG_CGROUP_WRITEBACK
	for (i = 0; i < MEMCG_CGWB_FRN_CNT; i++)
		wb_wait_for_completion(&memcg->cgwb_frn[i].done);
#endif
	if (cgroup_subsys_on_dfl(memory_cgrp_subsys) && !cgroup_memory_nosocket)
		static_branch_dec(&memcg_sockets_enabled_key);

	if (!cgroup_subsys_on_dfl(memory_cgrp_subsys) && memcg1_tcpmem_active(memcg))
		static_branch_dec(&memcg_sockets_enabled_key);

	if (!cgroup_memory_nobpf)
		static_branch_dec(&memcg_bpf_enabled_key);

	vmpressure_cleanup(&memcg->vmpressure);
	cancel_work_sync(&memcg->high_work);
	memcg1_remove_from_trees(memcg);
	free_shrinker_info(memcg);
	mem_cgroup_free(memcg);
}

/**
 * mem_cgroup_css_reset - reset the states of a mem_cgroup
 * @css: the target css
 *
 * Reset the states of the mem_cgroup associated with @css.  This is
 * invoked when the userland requests disabling on the default hierarchy
 * but the memcg is pinned through dependency.  The memcg should stop
 * applying policies and should revert to the vanilla state as it may be
 * made visible again.
 *
 * The current implementation only resets the essential configurations.
 * This needs to be expanded to cover all the visible parts.
 */
static void mem_cgroup_css_reset(struct cgroup_subsys_state *css)
{
	struct mem_cgroup *memcg = mem_cgroup_from_css(css);

	page_counter_set_max(&memcg->memory, PAGE_COUNTER_MAX);
	page_counter_set_max(&memcg->swap, PAGE_COUNTER_MAX);
#ifdef CONFIG_MEMCG_V1
	page_counter_set_max(&memcg->kmem, PAGE_COUNTER_MAX);
	page_counter_set_max(&memcg->tcpmem, PAGE_COUNTER_MAX);
#endif
	page_counter_set_min(&memcg->memory, 0);
	page_counter_set_low(&memcg->memory, 0);
	page_counter_set_high(&memcg->memory, PAGE_COUNTER_MAX);
	memcg1_soft_limit_reset(memcg);
	page_counter_set_high(&memcg->swap, PAGE_COUNTER_MAX);
	memcg_wb_domain_size_changed(memcg);
}

struct aggregate_control {
	/* pointer to the aggregated (CPU and subtree aggregated) counters */
	long *aggregate;
	/* pointer to the non-hierarchichal (CPU aggregated) counters */
	long *local;
	/* pointer to the pending child counters during tree propagation */
	long *pending;
	/* pointer to the parent's pending counters, could be NULL */
	long *ppending;
	/* pointer to the percpu counters to be aggregated */
	long *cstat;
	/* pointer to the percpu counters of the last aggregation*/
	long *cstat_prev;
	/* size of the above counters */
	int size;
};

static void mem_cgroup_stat_aggregate(struct aggregate_control *ac)
{
	int i;
	long delta, delta_cpu, v;

	for (i = 0; i < ac->size; i++) {
		/*
		 * Collect the aggregated propagation counts of groups
		 * below us. We're in a per-cpu loop here and this is
		 * a global counter, so the first cycle will get them.
		 */
		delta = ac->pending[i];
		if (delta)
			ac->pending[i] = 0;

		/* Add CPU changes on this level since the last flush */
		delta_cpu = 0;
		v = READ_ONCE(ac->cstat[i]);
		if (v != ac->cstat_prev[i]) {
			delta_cpu = v - ac->cstat_prev[i];
			delta += delta_cpu;
			ac->cstat_prev[i] = v;
		}

		/* Aggregate counts on this level and propagate upwards */
		if (delta_cpu)
			ac->local[i] += delta_cpu;

		if (delta) {
			ac->aggregate[i] += delta;
			if (ac->ppending)
				ac->ppending[i] += delta;
		}
	}
}

#ifdef CONFIG_MEMCG_NMI_SAFETY_REQUIRES_ATOMIC
static void flush_nmi_stats(struct mem_cgroup *memcg, struct mem_cgroup *parent,
			    int cpu)
{
	int nid;

	if (atomic_read(&memcg->kmem_stat)) {
		int kmem = atomic_xchg(&memcg->kmem_stat, 0);
		int index = memcg_stats_index(MEMCG_KMEM);

		memcg->vmstats->state[index] += kmem;
		if (parent)
			parent->vmstats->state_pending[index] += kmem;
	}

	for_each_node_state(nid, N_MEMORY) {
		struct mem_cgroup_per_node *pn = memcg->nodeinfo[nid];
		struct lruvec_stats *lstats = pn->lruvec_stats;
		struct lruvec_stats *plstats = NULL;

		if (parent)
			plstats = parent->nodeinfo[nid]->lruvec_stats;

		if (atomic_read(&pn->slab_reclaimable)) {
			int slab = atomic_xchg(&pn->slab_reclaimable, 0);
			int index = memcg_stats_index(NR_SLAB_RECLAIMABLE_B);

			lstats->state[index] += slab;
			if (plstats)
				plstats->state_pending[index] += slab;
		}
		if (atomic_read(&pn->slab_unreclaimable)) {
			int slab = atomic_xchg(&pn->slab_unreclaimable, 0);
			int index = memcg_stats_index(NR_SLAB_UNRECLAIMABLE_B);

			lstats->state[index] += slab;
			if (plstats)
				plstats->state_pending[index] += slab;
		}
	}
}
#else
static void flush_nmi_stats(struct mem_cgroup *memcg, struct mem_cgroup *parent,
			    int cpu)
{}
#endif

static void mem_cgroup_css_rstat_flush(struct cgroup_subsys_state *css, int cpu)
{
	struct mem_cgroup *memcg = mem_cgroup_from_css(css);
	struct mem_cgroup *parent = parent_mem_cgroup(memcg);
	struct memcg_vmstats_percpu *statc;
	struct aggregate_control ac;
	int nid;

	flush_nmi_stats(memcg, parent, cpu);

	statc = per_cpu_ptr(memcg->vmstats_percpu, cpu);

	ac = (struct aggregate_control) {
		.aggregate = memcg->vmstats->state,
		.local = memcg->vmstats->state_local,
		.pending = memcg->vmstats->state_pending,
		.ppending = parent ? parent->vmstats->state_pending : NULL,
		.cstat = statc->state,
		.cstat_prev = statc->state_prev,
		.size = MEMCG_VMSTAT_SIZE,
	};
	mem_cgroup_stat_aggregate(&ac);

	ac = (struct aggregate_control) {
		.aggregate = memcg->vmstats->events,
		.local = memcg->vmstats->events_local,
		.pending = memcg->vmstats->events_pending,
		.ppending = parent ? parent->vmstats->events_pending : NULL,
		.cstat = statc->events,
		.cstat_prev = statc->events_prev,
		.size = NR_MEMCG_EVENTS,
	};
	mem_cgroup_stat_aggregate(&ac);

	for_each_node_state(nid, N_MEMORY) {
		struct mem_cgroup_per_node *pn = memcg->nodeinfo[nid];
		struct lruvec_stats *lstats = pn->lruvec_stats;
		struct lruvec_stats *plstats = NULL;
		struct lruvec_stats_percpu *lstatc;

		if (parent)
			plstats = parent->nodeinfo[nid]->lruvec_stats;

		lstatc = per_cpu_ptr(pn->lruvec_stats_percpu, cpu);

		ac = (struct aggregate_control) {
			.aggregate = lstats->state,
			.local = lstats->state_local,
			.pending = lstats->state_pending,
			.ppending = plstats ? plstats->state_pending : NULL,
			.cstat = lstatc->state,
			.cstat_prev = lstatc->state_prev,
			.size = NR_MEMCG_NODE_STAT_ITEMS,
		};
		mem_cgroup_stat_aggregate(&ac);

	}
	WRITE_ONCE(statc->stats_updates, 0);
	/* We are in a per-cpu loop here, only do the atomic write once */
	if (atomic_read(&memcg->vmstats->stats_updates))
		atomic_set(&memcg->vmstats->stats_updates, 0);
}

static void mem_cgroup_fork(struct task_struct *task)
{
	/*
	 * Set the update flag to cause task->objcg to be initialized lazily
	 * on the first allocation. It can be done without any synchronization
	 * because it's always performed on the current task, so does
	 * current_objcg_update().
	 */
	task->objcg = (struct obj_cgroup *)CURRENT_OBJCG_UPDATE_FLAG;
}

static void mem_cgroup_exit(struct task_struct *task)
{
	struct obj_cgroup *objcg = task->objcg;

	objcg = (struct obj_cgroup *)
		((unsigned long)objcg & ~CURRENT_OBJCG_UPDATE_FLAG);
	obj_cgroup_put(objcg);

	/*
	 * Some kernel allocations can happen after this point,
	 * but let's ignore them. It can be done without any synchronization
	 * because it's always performed on the current task, so does
	 * current_objcg_update().
	 */
	task->objcg = NULL;
}

#ifdef CONFIG_LRU_GEN
static void mem_cgroup_lru_gen_attach(struct cgroup_taskset *tset)
{
	struct task_struct *task;
	struct cgroup_subsys_state *css;

	/* find the first leader if there is any */
	cgroup_taskset_for_each_leader(task, css, tset)
		break;

	if (!task)
		return;

	task_lock(task);
	if (task->mm && READ_ONCE(task->mm->owner) == task)
		lru_gen_migrate_mm(task->mm);
	task_unlock(task);
}
#else
static void mem_cgroup_lru_gen_attach(struct cgroup_taskset *tset) {}
#endif /* CONFIG_LRU_GEN */

static void mem_cgroup_kmem_attach(struct cgroup_taskset *tset)
{
	struct task_struct *task;
	struct cgroup_subsys_state *css;

	cgroup_taskset_for_each(task, css, tset) {
		/* atomically set the update bit */
		set_bit(CURRENT_OBJCG_UPDATE_BIT, (unsigned long *)&task->objcg);
	}
}

static void mem_cgroup_attach(struct cgroup_taskset *tset)
{
	mem_cgroup_lru_gen_attach(tset);
	mem_cgroup_kmem_attach(tset);
}

static int seq_puts_memcg_tunable(struct seq_file *m, unsigned long value)
{
	if (value == PAGE_COUNTER_MAX)
		seq_puts(m, "max\n");
	else
		seq_printf(m, "%llu\n", (u64)value * PAGE_SIZE);

	return 0;
}

static u64 memory_current_read(struct cgroup_subsys_state *css,
			       struct cftype *cft)
{
	struct mem_cgroup *memcg = mem_cgroup_from_css(css);

	return (u64)page_counter_read(&memcg->memory) * PAGE_SIZE;
}

#define OFP_PEAK_UNSET (((-1UL)))

static int peak_show(struct seq_file *sf, void *v, struct page_counter *pc)
{
	struct cgroup_of_peak *ofp = of_peak(sf->private);
	u64 fd_peak = READ_ONCE(ofp->value), peak;

	/* User wants global or local peak? */
	if (fd_peak == OFP_PEAK_UNSET)
		peak = pc->watermark;
	else
		peak = max(fd_peak, READ_ONCE(pc->local_watermark));

	seq_printf(sf, "%llu\n", peak * PAGE_SIZE);
	return 0;
}

static int memory_peak_show(struct seq_file *sf, void *v)
{
	struct mem_cgroup *memcg = mem_cgroup_from_css(seq_css(sf));

	return peak_show(sf, v, &memcg->memory);
}

static int peak_open(struct kernfs_open_file *of)
{
	struct cgroup_of_peak *ofp = of_peak(of);

	ofp->value = OFP_PEAK_UNSET;
	return 0;
}

static void peak_release(struct kernfs_open_file *of)
{
	struct mem_cgroup *memcg = mem_cgroup_from_css(of_css(of));
	struct cgroup_of_peak *ofp = of_peak(of);

	if (ofp->value == OFP_PEAK_UNSET) {
		/* fast path (no writes on this fd) */
		return;
	}
	spin_lock(&memcg->peaks_lock);
	list_del(&ofp->list);
	spin_unlock(&memcg->peaks_lock);
}

static ssize_t peak_write(struct kernfs_open_file *of, char *buf, size_t nbytes,
			  loff_t off, struct page_counter *pc,
			  struct list_head *watchers)
{
	unsigned long usage;
	struct cgroup_of_peak *peer_ctx;
	struct mem_cgroup *memcg = mem_cgroup_from_css(of_css(of));
	struct cgroup_of_peak *ofp = of_peak(of);

	spin_lock(&memcg->peaks_lock);

	usage = page_counter_read(pc);
	WRITE_ONCE(pc->local_watermark, usage);

	list_for_each_entry(peer_ctx, watchers, list)
		if (usage > peer_ctx->value)
			WRITE_ONCE(peer_ctx->value, usage);

	/* initial write, register watcher */
	if (ofp->value == OFP_PEAK_UNSET)
		list_add(&ofp->list, watchers);

	WRITE_ONCE(ofp->value, usage);
	spin_unlock(&memcg->peaks_lock);

	return nbytes;
}

static ssize_t memory_peak_write(struct kernfs_open_file *of, char *buf,
				 size_t nbytes, loff_t off)
{
	struct mem_cgroup *memcg = mem_cgroup_from_css(of_css(of));

	return peak_write(of, buf, nbytes, off, &memcg->memory,
			  &memcg->memory_peaks);
}

#undef OFP_PEAK_UNSET

static int memory_min_show(struct seq_file *m, void *v)
{
	return seq_puts_memcg_tunable(m,
		READ_ONCE(mem_cgroup_from_seq(m)->memory.min));
}

static ssize_t memory_min_write(struct kernfs_open_file *of,
				char *buf, size_t nbytes, loff_t off)
{
	struct mem_cgroup *memcg = mem_cgroup_from_css(of_css(of));
	unsigned long min;
	int err;

	buf = strstrip(buf);
	err = page_counter_memparse(buf, "max", &min);
	if (err)
		return err;

	page_counter_set_min(&memcg->memory, min);

	return nbytes;
}

static int memory_low_show(struct seq_file *m, void *v)
{
	return seq_puts_memcg_tunable(m,
		READ_ONCE(mem_cgroup_from_seq(m)->memory.low));
}

static ssize_t memory_low_write(struct kernfs_open_file *of,
				char *buf, size_t nbytes, loff_t off)
{
	struct mem_cgroup *memcg = mem_cgroup_from_css(of_css(of));
	unsigned long low;
	int err;

	buf = strstrip(buf);
	err = page_counter_memparse(buf, "max", &low);
	if (err)
		return err;

	page_counter_set_low(&memcg->memory, low);

	return nbytes;
}

static int memory_high_show(struct seq_file *m, void *v)
{
	return seq_puts_memcg_tunable(m,
		READ_ONCE(mem_cgroup_from_seq(m)->memory.high));
}

static ssize_t memory_high_write(struct kernfs_open_file *of,
				 char *buf, size_t nbytes, loff_t off)
{
	struct mem_cgroup *memcg = mem_cgroup_from_css(of_css(of));
	unsigned int nr_retries = MAX_RECLAIM_RETRIES;
	bool drained = false;
	unsigned long high;
	int err;

	buf = strstrip(buf);
	err = page_counter_memparse(buf, "max", &high);
	if (err)
		return err;

	page_counter_set_high(&memcg->memory, high);

	if (of->file->f_flags & O_NONBLOCK)
		goto out;

	for (;;) {
		unsigned long nr_pages = page_counter_read(&memcg->memory);
		unsigned long reclaimed;

		if (nr_pages <= high)
			break;

		if (signal_pending(current))
			break;

		if (!drained) {
			drain_all_stock(memcg);
			drained = true;
			continue;
		}

		reclaimed = try_to_free_mem_cgroup_pages(memcg, nr_pages - high,
					GFP_KERNEL, MEMCG_RECLAIM_MAY_SWAP, NULL);

		if (!reclaimed && !nr_retries--)
			break;
	}
out:
	memcg_wb_domain_size_changed(memcg);
	return nbytes;
}

static int memory_max_show(struct seq_file *m, void *v)
{
	return seq_puts_memcg_tunable(m,
		READ_ONCE(mem_cgroup_from_seq(m)->memory.max));
}

static ssize_t memory_max_write(struct kernfs_open_file *of,
				char *buf, size_t nbytes, loff_t off)
{
	struct mem_cgroup *memcg = mem_cgroup_from_css(of_css(of));
	unsigned int nr_reclaims = MAX_RECLAIM_RETRIES;
	bool drained = false;
	unsigned long max;
	int err;

	buf = strstrip(buf);
	err = page_counter_memparse(buf, "max", &max);
	if (err)
		return err;

	xchg(&memcg->memory.max, max);

	if (of->file->f_flags & O_NONBLOCK)
		goto out;

	for (;;) {
		unsigned long nr_pages = page_counter_read(&memcg->memory);

		if (nr_pages <= max)
			break;

		if (signal_pending(current))
			break;

		if (!drained) {
			drain_all_stock(memcg);
			drained = true;
			continue;
		}

		if (nr_reclaims) {
			if (!try_to_free_mem_cgroup_pages(memcg, nr_pages - max,
					GFP_KERNEL, MEMCG_RECLAIM_MAY_SWAP, NULL))
				nr_reclaims--;
			continue;
		}

		memcg_memory_event(memcg, MEMCG_OOM);
		if (!mem_cgroup_out_of_memory(memcg, GFP_KERNEL, 0))
			break;
		cond_resched();
	}
out:
	memcg_wb_domain_size_changed(memcg);
	return nbytes;
}

/*
 * Note: don't forget to update the 'samples/cgroup/memcg_event_listener'
 * if any new events become available.
 */
static void __memory_events_show(struct seq_file *m, atomic_long_t *events)
{
	seq_printf(m, "low %lu\n", atomic_long_read(&events[MEMCG_LOW]));
	seq_printf(m, "high %lu\n", atomic_long_read(&events[MEMCG_HIGH]));
	seq_printf(m, "max %lu\n", atomic_long_read(&events[MEMCG_MAX]));
	seq_printf(m, "oom %lu\n", atomic_long_read(&events[MEMCG_OOM]));
	seq_printf(m, "oom_kill %lu\n",
		   atomic_long_read(&events[MEMCG_OOM_KILL]));
	seq_printf(m, "oom_group_kill %lu\n",
		   atomic_long_read(&events[MEMCG_OOM_GROUP_KILL]));
}

static int memory_events_show(struct seq_file *m, void *v)
{
	struct mem_cgroup *memcg = mem_cgroup_from_seq(m);

	__memory_events_show(m, memcg->memory_events);
	return 0;
}

static int memory_events_local_show(struct seq_file *m, void *v)
{
	struct mem_cgroup *memcg = mem_cgroup_from_seq(m);

	__memory_events_show(m, memcg->memory_events_local);
	return 0;
}

int memory_stat_show(struct seq_file *m, void *v)
{
	struct mem_cgroup *memcg = mem_cgroup_from_seq(m);
	char *buf = kmalloc(SEQ_BUF_SIZE, GFP_KERNEL);
	struct seq_buf s;

	if (!buf)
		return -ENOMEM;
	seq_buf_init(&s, buf, SEQ_BUF_SIZE);
	memory_stat_format(memcg, &s);
	seq_puts(m, buf);
	kfree(buf);
	return 0;
}

#ifdef CONFIG_NUMA
static inline unsigned long lruvec_page_state_output(struct lruvec *lruvec,
						     int item)
{
	return lruvec_page_state(lruvec, item) *
		memcg_page_state_output_unit(item);
}

static int memory_numa_stat_show(struct seq_file *m, void *v)
{
	int i;
	struct mem_cgroup *memcg = mem_cgroup_from_seq(m);

	mem_cgroup_flush_stats(memcg);

	for (i = 0; i < ARRAY_SIZE(memory_stats); i++) {
		int nid;

		if (memory_stats[i].idx >= NR_VM_NODE_STAT_ITEMS)
			continue;

		seq_printf(m, "%s", memory_stats[i].name);
		for_each_node_state(nid, N_MEMORY) {
			u64 size;
			struct lruvec *lruvec;

			lruvec = mem_cgroup_lruvec(memcg, NODE_DATA(nid));
			size = lruvec_page_state_output(lruvec,
							memory_stats[i].idx);
			seq_printf(m, " N%d=%llu", nid, size);
		}
		seq_putc(m, '\n');
	}

	return 0;
}
#endif

static int memory_oom_group_show(struct seq_file *m, void *v)
{
	struct mem_cgroup *memcg = mem_cgroup_from_seq(m);

	seq_printf(m, "%d\n", READ_ONCE(memcg->oom_group));

	return 0;
}

static ssize_t memory_oom_group_write(struct kernfs_open_file *of,
				      char *buf, size_t nbytes, loff_t off)
{
	struct mem_cgroup *memcg = mem_cgroup_from_css(of_css(of));
	int ret, oom_group;

	buf = strstrip(buf);
	if (!buf)
		return -EINVAL;

	ret = kstrtoint(buf, 0, &oom_group);
	if (ret)
		return ret;

	if (oom_group != 0 && oom_group != 1)
		return -EINVAL;

	WRITE_ONCE(memcg->oom_group, oom_group);

	return nbytes;
}

enum {
	MEMORY_RECLAIM_SWAPPINESS = 0,
	MEMORY_RECLAIM_SWAPPINESS_MAX,
	MEMORY_RECLAIM_NULL,
};

static const match_table_t tokens = {
	{ MEMORY_RECLAIM_SWAPPINESS, "swappiness=%d"},
	{ MEMORY_RECLAIM_SWAPPINESS_MAX, "swappiness=max"},
	{ MEMORY_RECLAIM_NULL, NULL },
};

static ssize_t memory_reclaim(struct kernfs_open_file *of, char *buf,
			      size_t nbytes, loff_t off)
{
	struct mem_cgroup *memcg = mem_cgroup_from_css(of_css(of));
	unsigned int nr_retries = MAX_RECLAIM_RETRIES;
	unsigned long nr_to_reclaim, nr_reclaimed = 0;
	int swappiness = -1;
	unsigned int reclaim_options;
	char *old_buf, *start;
	substring_t args[MAX_OPT_ARGS];

	buf = strstrip(buf);

	old_buf = buf;
	nr_to_reclaim = memparse(buf, &buf) / PAGE_SIZE;
	if (buf == old_buf)
		return -EINVAL;

	buf = strstrip(buf);

	while ((start = strsep(&buf, " ")) != NULL) {
		if (!strlen(start))
			continue;
		switch (match_token(start, tokens, args)) {
		case MEMORY_RECLAIM_SWAPPINESS:
			if (match_int(&args[0], &swappiness))
				return -EINVAL;
			if (swappiness < MIN_SWAPPINESS || swappiness > MAX_SWAPPINESS)
				return -EINVAL;
			break;
		case MEMORY_RECLAIM_SWAPPINESS_MAX:
			swappiness = SWAPPINESS_ANON_ONLY;
			break;
		default:
			return -EINVAL;
		}
	}

	reclaim_options	= MEMCG_RECLAIM_MAY_SWAP | MEMCG_RECLAIM_PROACTIVE;
	while (nr_reclaimed < nr_to_reclaim) {
		/* Will converge on zero, but reclaim enforces a minimum */
		unsigned long batch_size = (nr_to_reclaim - nr_reclaimed) / 4;
		unsigned long reclaimed;

		if (signal_pending(current))
			return -EINTR;

		/*
		 * This is the final attempt, drain percpu lru caches in the
		 * hope of introducing more evictable pages for
		 * try_to_free_mem_cgroup_pages().
		 */
		if (!nr_retries)
			lru_add_drain_all();

		reclaimed = try_to_free_mem_cgroup_pages(memcg,
					batch_size, GFP_KERNEL,
					reclaim_options,
					swappiness == -1 ? NULL : &swappiness);

		if (!reclaimed && !nr_retries--)
			return -EAGAIN;

		nr_reclaimed += reclaimed;
	}

	return nbytes;
}

static struct cftype memory_files[] = {
	{
		.name = "current",
		.flags = CFTYPE_NOT_ON_ROOT,
		.read_u64 = memory_current_read,
	},
	{
		.name = "peak",
		.flags = CFTYPE_NOT_ON_ROOT,
		.open = peak_open,
		.release = peak_release,
		.seq_show = memory_peak_show,
		.write = memory_peak_write,
	},
	{
		.name = "min",
		.flags = CFTYPE_NOT_ON_ROOT,
		.seq_show = memory_min_show,
		.write = memory_min_write,
	},
	{
		.name = "low",
		.flags = CFTYPE_NOT_ON_ROOT,
		.seq_show = memory_low_show,
		.write = memory_low_write,
	},
	{
		.name = "high",
		.flags = CFTYPE_NOT_ON_ROOT,
		.seq_show = memory_high_show,
		.write = memory_high_write,
	},
	{
		.name = "max",
		.flags = CFTYPE_NOT_ON_ROOT,
		.seq_show = memory_max_show,
		.write = memory_max_write,
	},
	{
		.name = "events",
		.flags = CFTYPE_NOT_ON_ROOT,
		.file_offset = offsetof(struct mem_cgroup, events_file),
		.seq_show = memory_events_show,
	},
	{
		.name = "events.local",
		.flags = CFTYPE_NOT_ON_ROOT,
		.file_offset = offsetof(struct mem_cgroup, events_local_file),
		.seq_show = memory_events_local_show,
	},
	{
		.name = "stat",
		.seq_show = memory_stat_show,
	},
#ifdef CONFIG_NUMA
	{
		.name = "numa_stat",
		.seq_show = memory_numa_stat_show,
	},
#endif
	{
		.name = "oom.group",
		.flags = CFTYPE_NOT_ON_ROOT | CFTYPE_NS_DELEGATABLE,
		.seq_show = memory_oom_group_show,
		.write = memory_oom_group_write,
	},
	{
		.name = "reclaim",
		.flags = CFTYPE_NS_DELEGATABLE,
		.write = memory_reclaim,
	},
	{ }	/* terminate */
};

struct cgroup_subsys memory_cgrp_subsys = {
	.css_alloc = mem_cgroup_css_alloc,
	.css_online = mem_cgroup_css_online,
	.css_offline = mem_cgroup_css_offline,
	.css_released = mem_cgroup_css_released,
	.css_free = mem_cgroup_css_free,
	.css_reset = mem_cgroup_css_reset,
	.css_rstat_flush = mem_cgroup_css_rstat_flush,
	.attach = mem_cgroup_attach,
	.fork = mem_cgroup_fork,
	.exit = mem_cgroup_exit,
	.dfl_cftypes = memory_files,
#ifdef CONFIG_MEMCG_V1
	.legacy_cftypes = mem_cgroup_legacy_files,
#endif
	.early_init = 0,
};

/**
 * mem_cgroup_calculate_protection - check if memory consumption is in the normal range
 * @root: the top ancestor of the sub-tree being checked
 * @memcg: the memory cgroup to check
 *
 * WARNING: This function is not stateless! It can only be used as part
 *          of a top-down tree iteration, not for isolated queries.
 */
void mem_cgroup_calculate_protection(struct mem_cgroup *root,
				     struct mem_cgroup *memcg)
{
	bool recursive_protection =
		cgrp_dfl_root.flags & CGRP_ROOT_MEMORY_RECURSIVE_PROT;

	if (mem_cgroup_disabled())
		return;

	if (!root)
		root = root_mem_cgroup;

	page_counter_calculate_protection(&root->memory, &memcg->memory, recursive_protection);
}

static int charge_memcg(struct folio *folio, struct mem_cgroup *memcg,
			gfp_t gfp)
{
	int ret;

	ret = try_charge(memcg, gfp, folio_nr_pages(folio));
	if (ret)
		goto out;

	css_get(&memcg->css);
	commit_charge(folio, memcg);
	memcg1_commit_charge(folio, memcg);
out:
	return ret;
}

int __mem_cgroup_charge(struct folio *folio, struct mm_struct *mm, gfp_t gfp)
{
	struct mem_cgroup *memcg;
	int ret;

	memcg = get_mem_cgroup_from_mm(mm);
	ret = charge_memcg(folio, memcg, gfp);
	css_put(&memcg->css);

	return ret;
}

/**
 * mem_cgroup_charge_hugetlb - charge the memcg for a hugetlb folio
 * @folio: folio being charged
 * @gfp: reclaim mode
 *
 * This function is called when allocating a huge page folio, after the page has
 * already been obtained and charged to the appropriate hugetlb cgroup
 * controller (if it is enabled).
 *
 * Returns ENOMEM if the memcg is already full.
 * Returns 0 if either the charge was successful, or if we skip the charging.
 */
int mem_cgroup_charge_hugetlb(struct folio *folio, gfp_t gfp)
{
	struct mem_cgroup *memcg = get_mem_cgroup_from_current();
	int ret = 0;

	/*
	 * Even memcg does not account for hugetlb, we still want to update
	 * system-level stats via lruvec_stat_mod_folio. Return 0, and skip
	 * charging the memcg.
	 */
	if (mem_cgroup_disabled() || !memcg_accounts_hugetlb() ||
		!memcg || !cgroup_subsys_on_dfl(memory_cgrp_subsys))
		goto out;

	if (charge_memcg(folio, memcg, gfp))
		ret = -ENOMEM;

out:
	mem_cgroup_put(memcg);
	return ret;
}

/**
 * mem_cgroup_swapin_charge_folio - Charge a newly allocated folio for swapin.
 * @folio: folio to charge.
 * @mm: mm context of the victim
 * @gfp: reclaim mode
 * @entry: swap entry for which the folio is allocated
 *
 * This function charges a folio allocated for swapin. Please call this before
 * adding the folio to the swapcache.
 *
 * Returns 0 on success. Otherwise, an error code is returned.
 */
int mem_cgroup_swapin_charge_folio(struct folio *folio, struct mm_struct *mm,
				  gfp_t gfp, swp_entry_t entry)
{
	struct mem_cgroup *memcg;
	unsigned short id;
	int ret;

	if (mem_cgroup_disabled())
		return 0;

	id = lookup_swap_cgroup_id(entry);
	rcu_read_lock();
	memcg = mem_cgroup_from_id(id);
	if (!memcg || !css_tryget_online(&memcg->css))
		memcg = get_mem_cgroup_from_mm(mm);
	rcu_read_unlock();

	ret = charge_memcg(folio, memcg, gfp);

	css_put(&memcg->css);
	return ret;
}

struct uncharge_gather {
	struct mem_cgroup *memcg;
	unsigned long nr_memory;
	unsigned long pgpgout;
	unsigned long nr_kmem;
	int nid;
};

static inline void uncharge_gather_clear(struct uncharge_gather *ug)
{
	memset(ug, 0, sizeof(*ug));
}

static void uncharge_batch(const struct uncharge_gather *ug)
{
	if (ug->nr_memory) {
		memcg_uncharge(ug->memcg, ug->nr_memory);
		if (ug->nr_kmem) {
			mod_memcg_state(ug->memcg, MEMCG_KMEM, -ug->nr_kmem);
			memcg1_account_kmem(ug->memcg, -ug->nr_kmem);
		}
		memcg1_oom_recover(ug->memcg);
	}

	memcg1_uncharge_batch(ug->memcg, ug->pgpgout, ug->nr_memory, ug->nid);

	/* drop reference from uncharge_folio */
	css_put(&ug->memcg->css);
}

static void uncharge_folio(struct folio *folio, struct uncharge_gather *ug)
{
	long nr_pages;
	struct mem_cgroup *memcg;
	struct obj_cgroup *objcg;

	VM_BUG_ON_FOLIO(folio_test_lru(folio), folio);

	/*
	 * Nobody should be changing or seriously looking at
	 * folio memcg or objcg at this point, we have fully
	 * exclusive access to the folio.
	 */
	if (folio_memcg_kmem(folio)) {
		objcg = __folio_objcg(folio);
		/*
		 * This get matches the put at the end of the function and
		 * kmem pages do not hold memcg references anymore.
		 */
		memcg = get_mem_cgroup_from_objcg(objcg);
	} else {
		memcg = __folio_memcg(folio);
	}

	if (!memcg)
		return;

	if (ug->memcg != memcg) {
		if (ug->memcg) {
			uncharge_batch(ug);
			uncharge_gather_clear(ug);
		}
		ug->memcg = memcg;
		ug->nid = folio_nid(folio);

		/* pairs with css_put in uncharge_batch */
		css_get(&memcg->css);
	}

	nr_pages = folio_nr_pages(folio);

	if (folio_memcg_kmem(folio)) {
		ug->nr_memory += nr_pages;
		ug->nr_kmem += nr_pages;

		folio->memcg_data = 0;
		obj_cgroup_put(objcg);
	} else {
		/* LRU pages aren't accounted at the root level */
		if (!mem_cgroup_is_root(memcg))
			ug->nr_memory += nr_pages;
		ug->pgpgout++;

		WARN_ON_ONCE(folio_unqueue_deferred_split(folio));
		folio->memcg_data = 0;
	}

	css_put(&memcg->css);
}

void __mem_cgroup_uncharge(struct folio *folio)
{
	struct uncharge_gather ug;

	/* Don't touch folio->lru of any random page, pre-check: */
	if (!folio_memcg_charged(folio))
		return;

	uncharge_gather_clear(&ug);
	uncharge_folio(folio, &ug);
	uncharge_batch(&ug);
}

void __mem_cgroup_uncharge_folios(struct folio_batch *folios)
{
	struct uncharge_gather ug;
	unsigned int i;

	uncharge_gather_clear(&ug);
	for (i = 0; i < folios->nr; i++)
		uncharge_folio(folios->folios[i], &ug);
	if (ug.memcg)
		uncharge_batch(&ug);
}

/**
 * mem_cgroup_replace_folio - Charge a folio's replacement.
 * @old: Currently circulating folio.
 * @new: Replacement folio.
 *
 * Charge @new as a replacement folio for @old. @old will
 * be uncharged upon free.
 *
 * Both folios must be locked, @new->mapping must be set up.
 */
void mem_cgroup_replace_folio(struct folio *old, struct folio *new)
{
	struct mem_cgroup *memcg;
	long nr_pages = folio_nr_pages(new);

	VM_BUG_ON_FOLIO(!folio_test_locked(old), old);
	VM_BUG_ON_FOLIO(!folio_test_locked(new), new);
	VM_BUG_ON_FOLIO(folio_test_anon(old) != folio_test_anon(new), new);
	VM_BUG_ON_FOLIO(folio_nr_pages(old) != nr_pages, new);

	if (mem_cgroup_disabled())
		return;

	/* Page cache replacement: new folio already charged? */
	if (folio_memcg_charged(new))
		return;

	memcg = folio_memcg(old);
	VM_WARN_ON_ONCE_FOLIO(!memcg, old);
	if (!memcg)
		return;

	/* Force-charge the new page. The old one will be freed soon */
	if (!mem_cgroup_is_root(memcg)) {
		page_counter_charge(&memcg->memory, nr_pages);
		if (do_memsw_account())
			page_counter_charge(&memcg->memsw, nr_pages);
	}

	css_get(&memcg->css);
	commit_charge(new, memcg);
	memcg1_commit_charge(new, memcg);
}

/**
 * mem_cgroup_migrate - Transfer the memcg data from the old to the new folio.
 * @old: Currently circulating folio.
 * @new: Replacement folio.
 *
 * Transfer the memcg data from the old folio to the new folio for migration.
 * The old folio's data info will be cleared. Note that the memory counters
 * will remain unchanged throughout the process.
 *
 * Both folios must be locked, @new->mapping must be set up.
 */
void mem_cgroup_migrate(struct folio *old, struct folio *new)
{
	struct mem_cgroup *memcg;

	VM_BUG_ON_FOLIO(!folio_test_locked(old), old);
	VM_BUG_ON_FOLIO(!folio_test_locked(new), new);
	VM_BUG_ON_FOLIO(folio_test_anon(old) != folio_test_anon(new), new);
	VM_BUG_ON_FOLIO(folio_nr_pages(old) != folio_nr_pages(new), new);
	VM_BUG_ON_FOLIO(folio_test_lru(old), old);

	if (mem_cgroup_disabled())
		return;

	memcg = folio_memcg(old);
	/*
	 * Note that it is normal to see !memcg for a hugetlb folio.
	 * For e.g, itt could have been allocated when memory_hugetlb_accounting
	 * was not selected.
	 */
	VM_WARN_ON_ONCE_FOLIO(!folio_test_hugetlb(old) && !memcg, old);
	if (!memcg)
		return;

	/* Transfer the charge and the css ref */
	commit_charge(new, memcg);

	/* Warning should never happen, so don't worry about refcount non-0 */
	WARN_ON_ONCE(folio_unqueue_deferred_split(old));
	old->memcg_data = 0;
}

DEFINE_STATIC_KEY_FALSE(memcg_sockets_enabled_key);
EXPORT_SYMBOL(memcg_sockets_enabled_key);

void mem_cgroup_sk_alloc(struct sock *sk)
{
	struct mem_cgroup *memcg;

	if (!mem_cgroup_sockets_enabled)
		return;

	/* Do not associate the sock with unrelated interrupted task's memcg. */
	if (!in_task())
		return;

	rcu_read_lock();
	memcg = mem_cgroup_from_task(current);
	if (mem_cgroup_is_root(memcg))
		goto out;
	if (!cgroup_subsys_on_dfl(memory_cgrp_subsys) && !memcg1_tcpmem_active(memcg))
		goto out;
	if (css_tryget(&memcg->css))
		sk->sk_memcg = memcg;
out:
	rcu_read_unlock();
}

void mem_cgroup_sk_free(struct sock *sk)
{
	if (sk->sk_memcg)
		css_put(&sk->sk_memcg->css);
}

/**
 * mem_cgroup_charge_skmem - charge socket memory
 * @memcg: memcg to charge
 * @nr_pages: number of pages to charge
 * @gfp_mask: reclaim mode
 *
 * Charges @nr_pages to @memcg. Returns %true if the charge fit within
 * @memcg's configured limit, %false if it doesn't.
 */
bool mem_cgroup_charge_skmem(struct mem_cgroup *memcg, unsigned int nr_pages,
			     gfp_t gfp_mask)
{
	if (!cgroup_subsys_on_dfl(memory_cgrp_subsys))
		return memcg1_charge_skmem(memcg, nr_pages, gfp_mask);

	if (try_charge_memcg(memcg, gfp_mask, nr_pages) == 0) {
		mod_memcg_state(memcg, MEMCG_SOCK, nr_pages);
		return true;
	}

	return false;
}

/**
 * mem_cgroup_uncharge_skmem - uncharge socket memory
 * @memcg: memcg to uncharge
 * @nr_pages: number of pages to uncharge
 */
void mem_cgroup_uncharge_skmem(struct mem_cgroup *memcg, unsigned int nr_pages)
{
	if (!cgroup_subsys_on_dfl(memory_cgrp_subsys)) {
		memcg1_uncharge_skmem(memcg, nr_pages);
		return;
	}

	mod_memcg_state(memcg, MEMCG_SOCK, -nr_pages);

	refill_stock(memcg, nr_pages);
}

static int __init cgroup_memory(char *s)
{
	char *token;

	while ((token = strsep(&s, ",")) != NULL) {
		if (!*token)
			continue;
		if (!strcmp(token, "nosocket"))
			cgroup_memory_nosocket = true;
		if (!strcmp(token, "nokmem"))
			cgroup_memory_nokmem = true;
		if (!strcmp(token, "nobpf"))
			cgroup_memory_nobpf = true;
	}
	return 1;
}
__setup("cgroup.memory=", cgroup_memory);

/*
 * Memory controller init before cgroup_init() initialize root_mem_cgroup.
 *
 * Some parts like memcg_hotplug_cpu_dead() have to be initialized from this
 * context because of lock dependencies (cgroup_lock -> cpu hotplug) but
 * basically everything that doesn't depend on a specific mem_cgroup structure
 * should be initialized from here.
 */
int __init mem_cgroup_init(void)
{
	unsigned int memcg_size;
	int cpu;

	/*
	 * Currently s32 type (can refer to struct batched_lruvec_stat) is
	 * used for per-memcg-per-cpu caching of per-node statistics. In order
	 * to work fine, we should make sure that the overfill threshold can't
	 * exceed S32_MAX / PAGE_SIZE.
	 */
	BUILD_BUG_ON(MEMCG_CHARGE_BATCH > S32_MAX / PAGE_SIZE);

	cpuhp_setup_state_nocalls(CPUHP_MM_MEMCQ_DEAD, "mm/memctrl:dead", NULL,
				  memcg_hotplug_cpu_dead);

	for_each_possible_cpu(cpu) {
		INIT_WORK(&per_cpu_ptr(&memcg_stock, cpu)->work,
			  drain_local_memcg_stock);
		INIT_WORK(&per_cpu_ptr(&obj_stock, cpu)->work,
			  drain_local_obj_stock);
	}

	memcg_size = struct_size_t(struct mem_cgroup, nodeinfo, nr_node_ids);
	memcg_cachep = kmem_cache_create("mem_cgroup", memcg_size, 0,
					 SLAB_PANIC | SLAB_HWCACHE_ALIGN, NULL);

	memcg_pn_cachep = KMEM_CACHE(mem_cgroup_per_node,
				     SLAB_PANIC | SLAB_HWCACHE_ALIGN);

	return 0;
}

#ifdef CONFIG_SWAP
/**
 * __mem_cgroup_try_charge_swap - try charging swap space for a folio
 * @folio: folio being added to swap
 * @entry: swap entry to charge
 *
 * Try to charge @folio's memcg for the swap space at @entry.
 *
 * Returns 0 on success, -ENOMEM on failure.
 */
int __mem_cgroup_try_charge_swap(struct folio *folio, swp_entry_t entry)
{
	unsigned int nr_pages = folio_nr_pages(folio);
	struct page_counter *counter;
	struct mem_cgroup *memcg;

	if (do_memsw_account())
		return 0;

	memcg = folio_memcg(folio);

	VM_WARN_ON_ONCE_FOLIO(!memcg, folio);
	if (!memcg)
		return 0;

	if (!entry.val) {
		memcg_memory_event(memcg, MEMCG_SWAP_FAIL);
		return 0;
	}

	memcg = mem_cgroup_id_get_online(memcg);

	if (!mem_cgroup_is_root(memcg) &&
	    !page_counter_try_charge(&memcg->swap, nr_pages, &counter)) {
		memcg_memory_event(memcg, MEMCG_SWAP_MAX);
		memcg_memory_event(memcg, MEMCG_SWAP_FAIL);
		mem_cgroup_id_put(memcg);
		return -ENOMEM;
	}

	/* Get references for the tail pages, too */
	if (nr_pages > 1)
		mem_cgroup_id_get_many(memcg, nr_pages - 1);
	mod_memcg_state(memcg, MEMCG_SWAP, nr_pages);

	swap_cgroup_record(folio, mem_cgroup_id(memcg), entry);

	return 0;
}

/**
 * __mem_cgroup_uncharge_swap - uncharge swap space
 * @entry: swap entry to uncharge
 * @nr_pages: the amount of swap space to uncharge
 */
void __mem_cgroup_uncharge_swap(swp_entry_t entry, unsigned int nr_pages)
{
	struct mem_cgroup *memcg;
	unsigned short id;

	id = swap_cgroup_clear(entry, nr_pages);
	rcu_read_lock();
	memcg = mem_cgroup_from_id(id);
	if (memcg) {
		if (!mem_cgroup_is_root(memcg)) {
			if (do_memsw_account())
				page_counter_uncharge(&memcg->memsw, nr_pages);
			else
				page_counter_uncharge(&memcg->swap, nr_pages);
		}
		mod_memcg_state(memcg, MEMCG_SWAP, -nr_pages);
		mem_cgroup_id_put_many(memcg, nr_pages);
	}
	rcu_read_unlock();
}

long mem_cgroup_get_nr_swap_pages(struct mem_cgroup *memcg)
{
	long nr_swap_pages = get_nr_swap_pages();

	if (mem_cgroup_disabled() || do_memsw_account())
		return nr_swap_pages;
	for (; !mem_cgroup_is_root(memcg); memcg = parent_mem_cgroup(memcg))
		nr_swap_pages = min_t(long, nr_swap_pages,
				      READ_ONCE(memcg->swap.max) -
				      page_counter_read(&memcg->swap));
	return nr_swap_pages;
}

bool mem_cgroup_swap_full(struct folio *folio)
{
	struct mem_cgroup *memcg;

	VM_BUG_ON_FOLIO(!folio_test_locked(folio), folio);

	if (vm_swap_full())
		return true;
	if (do_memsw_account())
		return false;

	memcg = folio_memcg(folio);
	if (!memcg)
		return false;

	for (; !mem_cgroup_is_root(memcg); memcg = parent_mem_cgroup(memcg)) {
		unsigned long usage = page_counter_read(&memcg->swap);

		if (usage * 2 >= READ_ONCE(memcg->swap.high) ||
		    usage * 2 >= READ_ONCE(memcg->swap.max))
			return true;
	}

	return false;
}

static int __init setup_swap_account(char *s)
{
	bool res;

	if (!kstrtobool(s, &res) && !res)
		pr_warn_once("The swapaccount=0 commandline option is deprecated "
			     "in favor of configuring swap control via cgroupfs. "
			     "Please report your usecase to linux-mm@kvack.org if you "
			     "depend on this functionality.\n");
	return 1;
}
__setup("swapaccount=", setup_swap_account);

static u64 swap_current_read(struct cgroup_subsys_state *css,
			     struct cftype *cft)
{
	struct mem_cgroup *memcg = mem_cgroup_from_css(css);

	return (u64)page_counter_read(&memcg->swap) * PAGE_SIZE;
}

static int swap_peak_show(struct seq_file *sf, void *v)
{
	struct mem_cgroup *memcg = mem_cgroup_from_css(seq_css(sf));

	return peak_show(sf, v, &memcg->swap);
}

static ssize_t swap_peak_write(struct kernfs_open_file *of, char *buf,
			       size_t nbytes, loff_t off)
{
	struct mem_cgroup *memcg = mem_cgroup_from_css(of_css(of));

	return peak_write(of, buf, nbytes, off, &memcg->swap,
			  &memcg->swap_peaks);
}

static int swap_high_show(struct seq_file *m, void *v)
{
	return seq_puts_memcg_tunable(m,
		READ_ONCE(mem_cgroup_from_seq(m)->swap.high));
}

static ssize_t swap_high_write(struct kernfs_open_file *of,
			       char *buf, size_t nbytes, loff_t off)
{
	struct mem_cgroup *memcg = mem_cgroup_from_css(of_css(of));
	unsigned long high;
	int err;

	buf = strstrip(buf);
	err = page_counter_memparse(buf, "max", &high);
	if (err)
		return err;

	page_counter_set_high(&memcg->swap, high);

	return nbytes;
}

static int swap_max_show(struct seq_file *m, void *v)
{
	return seq_puts_memcg_tunable(m,
		READ_ONCE(mem_cgroup_from_seq(m)->swap.max));
}

static ssize_t swap_max_write(struct kernfs_open_file *of,
			      char *buf, size_t nbytes, loff_t off)
{
	struct mem_cgroup *memcg = mem_cgroup_from_css(of_css(of));
	unsigned long max;
	int err;

	buf = strstrip(buf);
	err = page_counter_memparse(buf, "max", &max);
	if (err)
		return err;

	xchg(&memcg->swap.max, max);

	return nbytes;
}

static int swap_events_show(struct seq_file *m, void *v)
{
	struct mem_cgroup *memcg = mem_cgroup_from_seq(m);

	seq_printf(m, "high %lu\n",
		   atomic_long_read(&memcg->memory_events[MEMCG_SWAP_HIGH]));
	seq_printf(m, "max %lu\n",
		   atomic_long_read(&memcg->memory_events[MEMCG_SWAP_MAX]));
	seq_printf(m, "fail %lu\n",
		   atomic_long_read(&memcg->memory_events[MEMCG_SWAP_FAIL]));

	return 0;
}

static struct cftype swap_files[] = {
	{
		.name = "swap.current",
		.flags = CFTYPE_NOT_ON_ROOT,
		.read_u64 = swap_current_read,
	},
	{
		.name = "swap.high",
		.flags = CFTYPE_NOT_ON_ROOT,
		.seq_show = swap_high_show,
		.write = swap_high_write,
	},
	{
		.name = "swap.max",
		.flags = CFTYPE_NOT_ON_ROOT,
		.seq_show = swap_max_show,
		.write = swap_max_write,
	},
	{
		.name = "swap.peak",
		.flags = CFTYPE_NOT_ON_ROOT,
		.open = peak_open,
		.release = peak_release,
		.seq_show = swap_peak_show,
		.write = swap_peak_write,
	},
	{
		.name = "swap.events",
		.flags = CFTYPE_NOT_ON_ROOT,
		.file_offset = offsetof(struct mem_cgroup, swap_events_file),
		.seq_show = swap_events_show,
	},
	{ }	/* terminate */
};

#ifdef CONFIG_ZSWAP
/**
 * obj_cgroup_may_zswap - check if this cgroup can zswap
 * @objcg: the object cgroup
 *
 * Check if the hierarchical zswap limit has been reached.
 *
 * This doesn't check for specific headroom, and it is not atomic
 * either. But with zswap, the size of the allocation is only known
 * once compression has occurred, and this optimistic pre-check avoids
 * spending cycles on compression when there is already no room left
 * or zswap is disabled altogether somewhere in the hierarchy.
 */
bool obj_cgroup_may_zswap(struct obj_cgroup *objcg)
{
	struct mem_cgroup *memcg, *original_memcg;
	bool ret = true;

	if (!cgroup_subsys_on_dfl(memory_cgrp_subsys))
		return true;

	original_memcg = get_mem_cgroup_from_objcg(objcg);
	for (memcg = original_memcg; !mem_cgroup_is_root(memcg);
	     memcg = parent_mem_cgroup(memcg)) {
		unsigned long max = READ_ONCE(memcg->zswap_max);
		unsigned long pages;

		if (max == PAGE_COUNTER_MAX)
			continue;
		if (max == 0) {
			ret = false;
			break;
		}

		/* Force flush to get accurate stats for charging */
		__mem_cgroup_flush_stats(memcg, true);
		pages = memcg_page_state(memcg, MEMCG_ZSWAP_B) / PAGE_SIZE;
		if (pages < max)
			continue;
		ret = false;
		break;
	}
	mem_cgroup_put(original_memcg);
	return ret;
}

/**
 * obj_cgroup_charge_zswap - charge compression backend memory
 * @objcg: the object cgroup
 * @size: size of compressed object
 *
 * This forces the charge after obj_cgroup_may_zswap() allowed
 * compression and storage in zwap for this cgroup to go ahead.
 */
void obj_cgroup_charge_zswap(struct obj_cgroup *objcg, size_t size)
{
	struct mem_cgroup *memcg;

	if (!cgroup_subsys_on_dfl(memory_cgrp_subsys))
		return;

	VM_WARN_ON_ONCE(!(current->flags & PF_MEMALLOC));

	/* PF_MEMALLOC context, charging must succeed */
	if (obj_cgroup_charge(objcg, GFP_KERNEL, size))
		VM_WARN_ON_ONCE(1);

	rcu_read_lock();
	memcg = obj_cgroup_memcg(objcg);
	mod_memcg_state(memcg, MEMCG_ZSWAP_B, size);
	mod_memcg_state(memcg, MEMCG_ZSWAPPED, 1);
	rcu_read_unlock();
}

/**
 * obj_cgroup_uncharge_zswap - uncharge compression backend memory
 * @objcg: the object cgroup
 * @size: size of compressed object
 *
 * Uncharges zswap memory on page in.
 */
void obj_cgroup_uncharge_zswap(struct obj_cgroup *objcg, size_t size)
{
	struct mem_cgroup *memcg;

	if (!cgroup_subsys_on_dfl(memory_cgrp_subsys))
		return;

	obj_cgroup_uncharge(objcg, size);

	rcu_read_lock();
	memcg = obj_cgroup_memcg(objcg);
	mod_memcg_state(memcg, MEMCG_ZSWAP_B, -size);
	mod_memcg_state(memcg, MEMCG_ZSWAPPED, -1);
	rcu_read_unlock();
}

bool mem_cgroup_zswap_writeback_enabled(struct mem_cgroup *memcg)
{
	/* if zswap is disabled, do not block pages going to the swapping device */
	if (!zswap_is_enabled())
		return true;

	for (; memcg; memcg = parent_mem_cgroup(memcg))
		if (!READ_ONCE(memcg->zswap_writeback))
			return false;

	return true;
}

static u64 zswap_current_read(struct cgroup_subsys_state *css,
			      struct cftype *cft)
{
	struct mem_cgroup *memcg = mem_cgroup_from_css(css);

	mem_cgroup_flush_stats(memcg);
	return memcg_page_state(memcg, MEMCG_ZSWAP_B);
}

static int zswap_max_show(struct seq_file *m, void *v)
{
	return seq_puts_memcg_tunable(m,
		READ_ONCE(mem_cgroup_from_seq(m)->zswap_max));
}

static ssize_t zswap_max_write(struct kernfs_open_file *of,
			       char *buf, size_t nbytes, loff_t off)
{
	struct mem_cgroup *memcg = mem_cgroup_from_css(of_css(of));
	unsigned long max;
	int err;

	buf = strstrip(buf);
	err = page_counter_memparse(buf, "max", &max);
	if (err)
		return err;

	xchg(&memcg->zswap_max, max);

	return nbytes;
}

static int zswap_writeback_show(struct seq_file *m, void *v)
{
	struct mem_cgroup *memcg = mem_cgroup_from_seq(m);

	seq_printf(m, "%d\n", READ_ONCE(memcg->zswap_writeback));
	return 0;
}

static ssize_t zswap_writeback_write(struct kernfs_open_file *of,
				char *buf, size_t nbytes, loff_t off)
{
	struct mem_cgroup *memcg = mem_cgroup_from_css(of_css(of));
	int zswap_writeback;
	ssize_t parse_ret = kstrtoint(strstrip(buf), 0, &zswap_writeback);

	if (parse_ret)
		return parse_ret;

	if (zswap_writeback != 0 && zswap_writeback != 1)
		return -EINVAL;

	WRITE_ONCE(memcg->zswap_writeback, zswap_writeback);
	return nbytes;
}

static struct cftype zswap_files[] = {
	{
		.name = "zswap.current",
		.flags = CFTYPE_NOT_ON_ROOT,
		.read_u64 = zswap_current_read,
	},
	{
		.name = "zswap.max",
		.flags = CFTYPE_NOT_ON_ROOT,
		.seq_show = zswap_max_show,
		.write = zswap_max_write,
	},
	{
		.name = "zswap.writeback",
		.seq_show = zswap_writeback_show,
		.write = zswap_writeback_write,
	},
	{ }	/* terminate */
};
#endif /* CONFIG_ZSWAP */

static int __init mem_cgroup_swap_init(void)
{
	if (mem_cgroup_disabled())
		return 0;

	WARN_ON(cgroup_add_dfl_cftypes(&memory_cgrp_subsys, swap_files));
#ifdef CONFIG_MEMCG_V1
	WARN_ON(cgroup_add_legacy_cftypes(&memory_cgrp_subsys, memsw_files));
#endif
#ifdef CONFIG_ZSWAP
	WARN_ON(cgroup_add_dfl_cftypes(&memory_cgrp_subsys, zswap_files));
#endif
	return 0;
}
subsys_initcall(mem_cgroup_swap_init);

#endif /* CONFIG_SWAP */

bool mem_cgroup_node_allowed(struct mem_cgroup *memcg, int nid)
{
	return memcg ? cpuset_node_allowed(memcg->css.cgroup, nid) : true;
}<|MERGE_RESOLUTION|>--- conflicted
+++ resolved
@@ -573,13 +573,9 @@
 	if (!val)
 		return;
 
-<<<<<<< HEAD
-	css_rstat_updated(&memcg->css, cpu);
-=======
 	/* TODO: add to cgroup update tree once it is nmi-safe. */
 	if (!in_nmi())
-		cgroup_rstat_updated(memcg->css.cgroup, cpu);
->>>>>>> 0b43b8bc
+		css_rstat_updated(&memcg->css, cpu);
 	statc_pcpu = memcg->vmstats_percpu;
 	for (; statc_pcpu; statc_pcpu = statc->parent_pcpu) {
 		statc = this_cpu_ptr(statc_pcpu);
