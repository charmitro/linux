/*
 * INET		802.1Q VLAN
 *		Ethernet-type device handling.
 *
 * Authors:	Ben Greear <greearb@candelatech.com>
 *              Please send support related email to: netdev@vger.kernel.org
 *              VLAN Home Page: http://www.candelatech.com/~greear/vlan.html
 *
 * Fixes:
 *              Fix for packet capture - Nick Eggleston <nick@dccinc.com>;
 *		Add HW acceleration hooks - David S. Miller <davem@redhat.com>;
 *		Correct all the locking - David S. Miller <davem@redhat.com>;
 *		Use hash table for VLAN groups - David S. Miller <davem@redhat.com>
 *
 *		This program is free software; you can redistribute it and/or
 *		modify it under the terms of the GNU General Public License
 *		as published by the Free Software Foundation; either version
 *		2 of the License, or (at your option) any later version.
 */

#include <linux/capability.h>
#include <linux/module.h>
#include <linux/netdevice.h>
#include <linux/skbuff.h>
#include <linux/slab.h>
#include <linux/init.h>
#include <linux/rculist.h>
#include <net/p8022.h>
#include <net/arp.h>
#include <linux/rtnetlink.h>
#include <linux/notifier.h>
#include <net/rtnetlink.h>
#include <net/net_namespace.h>
#include <net/netns/generic.h>
#include <asm/uaccess.h>

#include <linux/if_vlan.h>
#include "vlan.h"
#include "vlanproc.h"

#define DRV_VERSION "1.8"

/* Global VLAN variables */

int vlan_net_id __read_mostly;

const char vlan_fullname[] = "802.1Q VLAN Support";
const char vlan_version[] = DRV_VERSION;
static const char vlan_copyright[] = "Ben Greear <greearb@candelatech.com>";
static const char vlan_buggyright[] = "David S. Miller <davem@redhat.com>";

/* End of global variables definitions. */

static void vlan_group_free(struct vlan_group *grp)
{
	int i;

	for (i = 0; i < VLAN_GROUP_ARRAY_SPLIT_PARTS; i++)
		kfree(grp->vlan_devices_arrays[i]);
	kfree(grp);
}

static struct vlan_group *vlan_group_alloc(struct net_device *real_dev)
{
	struct vlan_group *grp;

	grp = kzalloc(sizeof(struct vlan_group), GFP_KERNEL);
	if (!grp)
		return NULL;

	grp->real_dev = real_dev;
	return grp;
}

static int vlan_group_prealloc_vid(struct vlan_group *vg, u16 vlan_id)
{
	struct net_device **array;
	unsigned int size;

	ASSERT_RTNL();

	array = vg->vlan_devices_arrays[vlan_id / VLAN_GROUP_ARRAY_PART_LEN];
	if (array != NULL)
		return 0;

	size = sizeof(struct net_device *) * VLAN_GROUP_ARRAY_PART_LEN;
	array = kzalloc(size, GFP_KERNEL);
	if (array == NULL)
		return -ENOBUFS;

	vg->vlan_devices_arrays[vlan_id / VLAN_GROUP_ARRAY_PART_LEN] = array;
	return 0;
}

static void vlan_rcu_free(struct rcu_head *rcu)
{
	vlan_group_free(container_of(rcu, struct vlan_group, rcu));
}

void unregister_vlan_dev(struct net_device *dev, struct list_head *head)
{
	struct vlan_dev_info *vlan = vlan_dev_info(dev);
	struct net_device *real_dev = vlan->real_dev;
	const struct net_device_ops *ops = real_dev->netdev_ops;
	struct vlan_group *grp;
	u16 vlan_id = vlan->vlan_id;

	ASSERT_RTNL();

	grp = rtnl_dereference(real_dev->vlgrp);
	BUG_ON(!grp);

	/* Take it out of our own structures, but be sure to interlock with
	 * HW accelerating devices or SW vlan input packet processing if
	 * VLAN is not 0 (leave it there for 802.1p).
	 */
	if (vlan_id && (real_dev->features & NETIF_F_HW_VLAN_FILTER))
		ops->ndo_vlan_rx_kill_vid(real_dev, vlan_id);

	grp->nr_vlans--;

	if (vlan->flags & VLAN_FLAG_GVRP)
		vlan_gvrp_request_leave(dev);

	vlan_group_set_device(grp, vlan_id, NULL);
	/* Because unregister_netdevice_queue() makes sure at least one rcu
	 * grace period is respected before device freeing,
	 * we dont need to call synchronize_net() here.
	 */
	unregister_netdevice_queue(dev, head);

	/* If the group is now empty, kill off the group. */
	if (grp->nr_vlans == 0) {
		vlan_gvrp_uninit_applicant(real_dev);

		rcu_assign_pointer(real_dev->vlgrp, NULL);
		if (ops->ndo_vlan_rx_register)
			ops->ndo_vlan_rx_register(real_dev, NULL);

		/* Free the group, after all cpu's are done. */
		call_rcu(&grp->rcu, vlan_rcu_free);
	}

	/* Get rid of the vlan's reference to real_dev */
	dev_put(real_dev);
}

int vlan_check_real_dev(struct net_device *real_dev, u16 vlan_id)
{
	const char *name = real_dev->name;
	const struct net_device_ops *ops = real_dev->netdev_ops;

	if (real_dev->features & NETIF_F_VLAN_CHALLENGED) {
		pr_info("8021q: VLANs not supported on %s\n", name);
		return -EOPNOTSUPP;
	}

	if ((real_dev->features & NETIF_F_HW_VLAN_FILTER) &&
	    (!ops->ndo_vlan_rx_add_vid || !ops->ndo_vlan_rx_kill_vid)) {
		pr_info("8021q: Device %s has buggy VLAN hw accel\n", name);
		return -EOPNOTSUPP;
	}

	if (vlan_find_dev(real_dev, vlan_id) != NULL)
		return -EEXIST;

	return 0;
}

int register_vlan_dev(struct net_device *dev)
{
	struct vlan_dev_info *vlan = vlan_dev_info(dev);
	struct net_device *real_dev = vlan->real_dev;
	const struct net_device_ops *ops = real_dev->netdev_ops;
	u16 vlan_id = vlan->vlan_id;
	struct vlan_group *grp, *ngrp = NULL;
	int err;

	grp = rtnl_dereference(real_dev->vlgrp);
	if (!grp) {
		ngrp = grp = vlan_group_alloc(real_dev);
		if (!grp)
			return -ENOBUFS;
		err = vlan_gvrp_init_applicant(real_dev);
		if (err < 0)
			goto out_free_group;
	}

	err = vlan_group_prealloc_vid(grp, vlan_id);
	if (err < 0)
		goto out_uninit_applicant;

	err = register_netdevice(dev);
	if (err < 0)
		goto out_uninit_applicant;

	/* Account for reference in struct vlan_dev_info */
	dev_hold(real_dev);

	netif_stacked_transfer_operstate(real_dev, dev);
	linkwatch_fire_event(dev); /* _MUST_ call rfc2863_policy() */

	/* So, got the sucker initialized, now lets place
	 * it into our local structure.
	 */
	vlan_group_set_device(grp, vlan_id, dev);
	grp->nr_vlans++;

	if (ngrp) {
		if (ops->ndo_vlan_rx_register)
			ops->ndo_vlan_rx_register(real_dev, ngrp);
		rcu_assign_pointer(real_dev->vlgrp, ngrp);
	}
	if (real_dev->features & NETIF_F_HW_VLAN_FILTER)
		ops->ndo_vlan_rx_add_vid(real_dev, vlan_id);

	return 0;

out_uninit_applicant:
	if (ngrp)
		vlan_gvrp_uninit_applicant(real_dev);
out_free_group:
	if (ngrp) {
		/* Free the group, after all cpu's are done. */
		call_rcu(&ngrp->rcu, vlan_rcu_free);
	}
	return err;
}

/*  Attach a VLAN device to a mac address (ie Ethernet Card).
 *  Returns 0 if the device was created or a negative error code otherwise.
 */
static int register_vlan_device(struct net_device *real_dev, u16 vlan_id)
{
	struct net_device *new_dev;
	struct net *net = dev_net(real_dev);
	struct vlan_net *vn = net_generic(net, vlan_net_id);
	char name[IFNAMSIZ];
	int err;

	if (vlan_id >= VLAN_VID_MASK)
		return -ERANGE;

	err = vlan_check_real_dev(real_dev, vlan_id);
	if (err < 0)
		return err;

	/* Gotta set up the fields for the device. */
	switch (vn->name_type) {
	case VLAN_NAME_TYPE_RAW_PLUS_VID:
		/* name will look like:	 eth1.0005 */
		snprintf(name, IFNAMSIZ, "%s.%.4i", real_dev->name, vlan_id);
		break;
	case VLAN_NAME_TYPE_PLUS_VID_NO_PAD:
		/* Put our vlan.VID in the name.
		 * Name will look like:	 vlan5
		 */
		snprintf(name, IFNAMSIZ, "vlan%i", vlan_id);
		break;
	case VLAN_NAME_TYPE_RAW_PLUS_VID_NO_PAD:
		/* Put our vlan.VID in the name.
		 * Name will look like:	 eth0.5
		 */
		snprintf(name, IFNAMSIZ, "%s.%i", real_dev->name, vlan_id);
		break;
	case VLAN_NAME_TYPE_PLUS_VID:
		/* Put our vlan.VID in the name.
		 * Name will look like:	 vlan0005
		 */
	default:
		snprintf(name, IFNAMSIZ, "vlan%.4i", vlan_id);
	}

	new_dev = alloc_netdev(sizeof(struct vlan_dev_info), name, vlan_setup);

	if (new_dev == NULL)
		return -ENOBUFS;

	dev_net_set(new_dev, net);
	/* need 4 bytes for extra VLAN header info,
	 * hope the underlying device can handle it.
	 */
	new_dev->mtu = real_dev->mtu;

	vlan_dev_info(new_dev)->vlan_id = vlan_id;
	vlan_dev_info(new_dev)->real_dev = real_dev;
	vlan_dev_info(new_dev)->dent = NULL;
	vlan_dev_info(new_dev)->flags = VLAN_FLAG_REORDER_HDR;

	new_dev->rtnl_link_ops = &vlan_link_ops;
	err = register_vlan_dev(new_dev);
	if (err < 0)
		goto out_free_newdev;

	return 0;

out_free_newdev:
	free_netdev(new_dev);
	return err;
}

static void vlan_sync_address(struct net_device *dev,
			      struct net_device *vlandev)
{
	struct vlan_dev_info *vlan = vlan_dev_info(vlandev);

	/* May be called without an actual change */
	if (!compare_ether_addr(vlan->real_dev_addr, dev->dev_addr))
		return;

	/* vlan address was different from the old address and is equal to
	 * the new address */
	if (compare_ether_addr(vlandev->dev_addr, vlan->real_dev_addr) &&
	    !compare_ether_addr(vlandev->dev_addr, dev->dev_addr))
		dev_uc_del(dev, vlandev->dev_addr);

	/* vlan address was equal to the old address and is different from
	 * the new address */
	if (!compare_ether_addr(vlandev->dev_addr, vlan->real_dev_addr) &&
	    compare_ether_addr(vlandev->dev_addr, dev->dev_addr))
		dev_uc_add(dev, vlandev->dev_addr);

	memcpy(vlan->real_dev_addr, dev->dev_addr, ETH_ALEN);
}

static void vlan_transfer_features(struct net_device *dev,
				   struct net_device *vlandev)
{
<<<<<<< HEAD
	u32 old_features = vlandev->features;

	vlandev->features &= ~dev->vlan_features;
	vlandev->features |= dev->features & dev->vlan_features;
=======
>>>>>>> d762f438
	vlandev->gso_max_size = dev->gso_max_size;

	if (dev->features & NETIF_F_HW_VLAN_TX)
		vlandev->hard_header_len = dev->hard_header_len;
	else
		vlandev->hard_header_len = dev->hard_header_len + VLAN_HLEN;

#if defined(CONFIG_FCOE) || defined(CONFIG_FCOE_MODULE)
	vlandev->fcoe_ddp_xid = dev->fcoe_ddp_xid;
#endif

	netdev_update_features(vlandev);
}

static void __vlan_device_event(struct net_device *dev, unsigned long event)
{
	switch (event) {
	case NETDEV_CHANGENAME:
		vlan_proc_rem_dev(dev);
		if (vlan_proc_add_dev(dev) < 0)
			pr_warning("8021q: failed to change proc name for %s\n",
					dev->name);
		break;
	case NETDEV_REGISTER:
		if (vlan_proc_add_dev(dev) < 0)
			pr_warning("8021q: failed to add proc entry for %s\n",
					dev->name);
		break;
	case NETDEV_UNREGISTER:
		vlan_proc_rem_dev(dev);
		break;
	}
}

static int vlan_device_event(struct notifier_block *unused, unsigned long event,
			     void *ptr)
{
	struct net_device *dev = ptr;
	struct vlan_group *grp;
	int i, flgs;
	struct net_device *vlandev;
	struct vlan_dev_info *vlan;
	LIST_HEAD(list);

	if (is_vlan_dev(dev))
		__vlan_device_event(dev, event);

	if ((event == NETDEV_UP) &&
	    (dev->features & NETIF_F_HW_VLAN_FILTER) &&
	    dev->netdev_ops->ndo_vlan_rx_add_vid) {
		pr_info("8021q: adding VLAN 0 to HW filter on device %s\n",
			dev->name);
		dev->netdev_ops->ndo_vlan_rx_add_vid(dev, 0);
	}

	grp = rtnl_dereference(dev->vlgrp);
	if (!grp)
		goto out;

	/* It is OK that we do not hold the group lock right now,
	 * as we run under the RTNL lock.
	 */

	switch (event) {
	case NETDEV_CHANGE:
		/* Propagate real device state to vlan devices */
		for (i = 0; i < VLAN_N_VID; i++) {
			vlandev = vlan_group_get_device(grp, i);
			if (!vlandev)
				continue;

			netif_stacked_transfer_operstate(dev, vlandev);
		}
		break;

	case NETDEV_CHANGEADDR:
		/* Adjust unicast filters on underlying device */
		for (i = 0; i < VLAN_N_VID; i++) {
			vlandev = vlan_group_get_device(grp, i);
			if (!vlandev)
				continue;

			flgs = vlandev->flags;
			if (!(flgs & IFF_UP))
				continue;

			vlan_sync_address(dev, vlandev);
		}
		break;

	case NETDEV_CHANGEMTU:
		for (i = 0; i < VLAN_N_VID; i++) {
			vlandev = vlan_group_get_device(grp, i);
			if (!vlandev)
				continue;

			if (vlandev->mtu <= dev->mtu)
				continue;

			dev_set_mtu(vlandev, dev->mtu);
		}
		break;

	case NETDEV_FEAT_CHANGE:
		/* Propagate device features to underlying device */
		for (i = 0; i < VLAN_N_VID; i++) {
			vlandev = vlan_group_get_device(grp, i);
			if (!vlandev)
				continue;

			vlan_transfer_features(dev, vlandev);
		}

		break;

	case NETDEV_DOWN:
		/* Put all VLANs for this dev in the down state too.  */
		for (i = 0; i < VLAN_N_VID; i++) {
			vlandev = vlan_group_get_device(grp, i);
			if (!vlandev)
				continue;

			flgs = vlandev->flags;
			if (!(flgs & IFF_UP))
				continue;

			vlan = vlan_dev_info(vlandev);
			if (!(vlan->flags & VLAN_FLAG_LOOSE_BINDING))
				dev_change_flags(vlandev, flgs & ~IFF_UP);
			netif_stacked_transfer_operstate(dev, vlandev);
		}
		break;

	case NETDEV_UP:
		/* Put all VLANs for this dev in the up state too.  */
		for (i = 0; i < VLAN_N_VID; i++) {
			vlandev = vlan_group_get_device(grp, i);
			if (!vlandev)
				continue;

			flgs = vlandev->flags;
			if (flgs & IFF_UP)
				continue;

			vlan = vlan_dev_info(vlandev);
			if (!(vlan->flags & VLAN_FLAG_LOOSE_BINDING))
				dev_change_flags(vlandev, flgs | IFF_UP);
			netif_stacked_transfer_operstate(dev, vlandev);
		}
		break;

	case NETDEV_UNREGISTER:
		/* twiddle thumbs on netns device moves */
		if (dev->reg_state != NETREG_UNREGISTERING)
			break;

		for (i = 0; i < VLAN_N_VID; i++) {
			vlandev = vlan_group_get_device(grp, i);
			if (!vlandev)
				continue;

			/* unregistration of last vlan destroys group, abort
			 * afterwards */
			if (grp->nr_vlans == 1)
				i = VLAN_N_VID;

			unregister_vlan_dev(vlandev, &list);
		}
		unregister_netdevice_many(&list);
		break;

	case NETDEV_PRE_TYPE_CHANGE:
		/* Forbid underlaying device to change its type. */
		return NOTIFY_BAD;

	case NETDEV_NOTIFY_PEERS:
	case NETDEV_BONDING_FAILOVER:
		/* Propagate to vlan devices */
		for (i = 0; i < VLAN_N_VID; i++) {
			vlandev = vlan_group_get_device(grp, i);
			if (!vlandev)
				continue;

			call_netdevice_notifiers(event, vlandev);
		}
		break;
	}

out:
	return NOTIFY_DONE;
}

static struct notifier_block vlan_notifier_block __read_mostly = {
	.notifier_call = vlan_device_event,
};

/*
 *	VLAN IOCTL handler.
 *	o execute requested action or pass command to the device driver
 *   arg is really a struct vlan_ioctl_args __user *.
 */
static int vlan_ioctl_handler(struct net *net, void __user *arg)
{
	int err;
	struct vlan_ioctl_args args;
	struct net_device *dev = NULL;

	if (copy_from_user(&args, arg, sizeof(struct vlan_ioctl_args)))
		return -EFAULT;

	/* Null terminate this sucker, just in case. */
	args.device1[23] = 0;
	args.u.device2[23] = 0;

	rtnl_lock();

	switch (args.cmd) {
	case SET_VLAN_INGRESS_PRIORITY_CMD:
	case SET_VLAN_EGRESS_PRIORITY_CMD:
	case SET_VLAN_FLAG_CMD:
	case ADD_VLAN_CMD:
	case DEL_VLAN_CMD:
	case GET_VLAN_REALDEV_NAME_CMD:
	case GET_VLAN_VID_CMD:
		err = -ENODEV;
		dev = __dev_get_by_name(net, args.device1);
		if (!dev)
			goto out;

		err = -EINVAL;
		if (args.cmd != ADD_VLAN_CMD && !is_vlan_dev(dev))
			goto out;
	}

	switch (args.cmd) {
	case SET_VLAN_INGRESS_PRIORITY_CMD:
		err = -EPERM;
		if (!capable(CAP_NET_ADMIN))
			break;
		vlan_dev_set_ingress_priority(dev,
					      args.u.skb_priority,
					      args.vlan_qos);
		err = 0;
		break;

	case SET_VLAN_EGRESS_PRIORITY_CMD:
		err = -EPERM;
		if (!capable(CAP_NET_ADMIN))
			break;
		err = vlan_dev_set_egress_priority(dev,
						   args.u.skb_priority,
						   args.vlan_qos);
		break;

	case SET_VLAN_FLAG_CMD:
		err = -EPERM;
		if (!capable(CAP_NET_ADMIN))
			break;
		err = vlan_dev_change_flags(dev,
					    args.vlan_qos ? args.u.flag : 0,
					    args.u.flag);
		break;

	case SET_VLAN_NAME_TYPE_CMD:
		err = -EPERM;
		if (!capable(CAP_NET_ADMIN))
			break;
		if ((args.u.name_type >= 0) &&
		    (args.u.name_type < VLAN_NAME_TYPE_HIGHEST)) {
			struct vlan_net *vn;

			vn = net_generic(net, vlan_net_id);
			vn->name_type = args.u.name_type;
			err = 0;
		} else {
			err = -EINVAL;
		}
		break;

	case ADD_VLAN_CMD:
		err = -EPERM;
		if (!capable(CAP_NET_ADMIN))
			break;
		err = register_vlan_device(dev, args.u.VID);
		break;

	case DEL_VLAN_CMD:
		err = -EPERM;
		if (!capable(CAP_NET_ADMIN))
			break;
		unregister_vlan_dev(dev, NULL);
		err = 0;
		break;

	case GET_VLAN_REALDEV_NAME_CMD:
		err = 0;
		vlan_dev_get_realdev_name(dev, args.u.device2);
		if (copy_to_user(arg, &args,
				 sizeof(struct vlan_ioctl_args)))
			err = -EFAULT;
		break;

	case GET_VLAN_VID_CMD:
		err = 0;
		args.u.VID = vlan_dev_vlan_id(dev);
		if (copy_to_user(arg, &args,
				 sizeof(struct vlan_ioctl_args)))
		      err = -EFAULT;
		break;

	default:
		err = -EOPNOTSUPP;
		break;
	}
out:
	rtnl_unlock();
	return err;
}

static int __net_init vlan_init_net(struct net *net)
{
	struct vlan_net *vn = net_generic(net, vlan_net_id);
	int err;

	vn->name_type = VLAN_NAME_TYPE_RAW_PLUS_VID_NO_PAD;

	err = vlan_proc_init(net);

	return err;
}

static void __net_exit vlan_exit_net(struct net *net)
{
	vlan_proc_cleanup(net);
}

static struct pernet_operations vlan_net_ops = {
	.init = vlan_init_net,
	.exit = vlan_exit_net,
	.id   = &vlan_net_id,
	.size = sizeof(struct vlan_net),
};

static int __init vlan_proto_init(void)
{
	int err;

	pr_info("%s v%s %s\n", vlan_fullname, vlan_version, vlan_copyright);
	pr_info("All bugs added by %s\n", vlan_buggyright);

	err = register_pernet_subsys(&vlan_net_ops);
	if (err < 0)
		goto err0;

	err = register_netdevice_notifier(&vlan_notifier_block);
	if (err < 0)
		goto err2;

	err = vlan_gvrp_init();
	if (err < 0)
		goto err3;

	err = vlan_netlink_init();
	if (err < 0)
		goto err4;

	vlan_ioctl_set(vlan_ioctl_handler);
	return 0;

err4:
	vlan_gvrp_uninit();
err3:
	unregister_netdevice_notifier(&vlan_notifier_block);
err2:
	unregister_pernet_subsys(&vlan_net_ops);
err0:
	return err;
}

static void __exit vlan_cleanup_module(void)
{
	vlan_ioctl_set(NULL);
	vlan_netlink_fini();

	unregister_netdevice_notifier(&vlan_notifier_block);

	unregister_pernet_subsys(&vlan_net_ops);
	rcu_barrier(); /* Wait for completion of call_rcu()'s */

	vlan_gvrp_uninit();
}

module_init(vlan_proto_init);
module_exit(vlan_cleanup_module);

MODULE_LICENSE("GPL");
MODULE_VERSION(DRV_VERSION);<|MERGE_RESOLUTION|>--- conflicted
+++ resolved
@@ -326,13 +326,6 @@
 static void vlan_transfer_features(struct net_device *dev,
 				   struct net_device *vlandev)
 {
-<<<<<<< HEAD
-	u32 old_features = vlandev->features;
-
-	vlandev->features &= ~dev->vlan_features;
-	vlandev->features |= dev->features & dev->vlan_features;
-=======
->>>>>>> d762f438
 	vlandev->gso_max_size = dev->gso_max_size;
 
 	if (dev->features & NETIF_F_HW_VLAN_TX)
