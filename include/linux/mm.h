--- conflicted
+++ resolved
@@ -854,28 +854,12 @@
 			  unsigned long end, unsigned long newflags);
 
 /*
-<<<<<<< HEAD
- * get_user_pages_fast provides equivalent functionality to get_user_pages,
- * operating on current and current->mm (force=0 and doesn't return any vmas).
- *
- * get_user_pages_fast may take mmap_sem and page tables, so no assumptions
- * can be made about locking. get_user_pages_fast is to be implemented in a
- * way that is advantageous (vs get_user_pages()) when the user memory area is
- * already faulted in and present in ptes. However if the pages have to be
- * faulted in, it may turn out to be slightly slower).
- */
-int get_user_pages_fast(unsigned long start, int nr_pages, int write,
-			struct page **pages);
-
-/*
  * doesn't attempt to fault and will return short.
  */
 int __get_user_pages_fast(unsigned long start, int nr_pages, int write,
 			  struct page **pages);
 
 /*
-=======
->>>>>>> 65795efb
  * A callback you can register to apply pressure to ageable caches.
  *
  * 'shrink' is passed a count 'nr_to_scan' and a 'gfpmask'.  It should
