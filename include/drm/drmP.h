--- conflicted
+++ resolved
@@ -1106,11 +1106,11 @@
 	struct device *dev;		/**< Device structure of bus-device */
 	struct drm_driver *driver;	/**< DRM driver managing the device */
 	void *dev_private;		/**< DRM driver private data */
-	struct address_space *dev_mapping;	/**< Private addr-space just for the device */
 	struct drm_minor *control;		/**< Control node */
 	struct drm_minor *primary;		/**< Primary node */
 	struct drm_minor *render;		/**< Render node */
 	atomic_t unplugged;			/**< Flag whether dev is dead */
+	struct inode *anon_inode;		/**< inode for private address-space */
 	/*@} */
 
 	/** \name Locks */
@@ -1196,11 +1196,6 @@
 
 	struct drm_sg_mem *sg;	/**< Scatter gather memory */
 	unsigned int num_crtcs;                  /**< Number of CRTCs on this device */
-<<<<<<< HEAD
-	void *dev_private;		/**< device private data */
-	struct inode *anon_inode;
-=======
->>>>>>> 0d639883
 	struct drm_sigdata sigdata;	   /**< For block_all_signals */
 	sigset_t sigmask;
 
