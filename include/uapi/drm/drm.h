/**
 * \file drm.h
 * Header for the Direct Rendering Manager
 *
 * \author Rickard E. (Rik) Faith <faith@valinux.com>
 *
 * \par Acknowledgments:
 * Dec 1999, Richard Henderson <rth@twiddle.net>, move to generic \c cmpxchg.
 */

/*
 * Copyright 1999 Precision Insight, Inc., Cedar Park, Texas.
 * Copyright 2000 VA Linux Systems, Inc., Sunnyvale, California.
 * All rights reserved.
 *
 * Permission is hereby granted, free of charge, to any person obtaining a
 * copy of this software and associated documentation files (the "Software"),
 * to deal in the Software without restriction, including without limitation
 * the rights to use, copy, modify, merge, publish, distribute, sublicense,
 * and/or sell copies of the Software, and to permit persons to whom the
 * Software is furnished to do so, subject to the following conditions:
 *
 * The above copyright notice and this permission notice (including the next
 * paragraph) shall be included in all copies or substantial portions of the
 * Software.
 *
 * THE SOFTWARE IS PROVIDED "AS IS", WITHOUT WARRANTY OF ANY KIND, EXPRESS OR
 * IMPLIED, INCLUDING BUT NOT LIMITED TO THE WARRANTIES OF MERCHANTABILITY,
 * FITNESS FOR A PARTICULAR PURPOSE AND NONINFRINGEMENT.  IN NO EVENT SHALL
 * VA LINUX SYSTEMS AND/OR ITS SUPPLIERS BE LIABLE FOR ANY CLAIM, DAMAGES OR
 * OTHER LIABILITY, WHETHER IN AN ACTION OF CONTRACT, TORT OR OTHERWISE,
 * ARISING FROM, OUT OF OR IN CONNECTION WITH THE SOFTWARE OR THE USE OR
 * OTHER DEALINGS IN THE SOFTWARE.
 */

#ifndef _DRM_H_
#define _DRM_H_

#if defined(__KERNEL__)

#include <linux/types.h>
#include <asm/ioctl.h>
typedef unsigned int drm_handle_t;

#elif defined(__linux__)

#include <linux/types.h>
#include <asm/ioctl.h>
typedef unsigned int drm_handle_t;

#else /* One of the BSDs */

#include <sys/ioccom.h>
#include <sys/types.h>
typedef int8_t   __s8;
typedef uint8_t  __u8;
typedef int16_t  __s16;
typedef uint16_t __u16;
typedef int32_t  __s32;
typedef uint32_t __u32;
typedef int64_t  __s64;
typedef uint64_t __u64;
typedef size_t   __kernel_size_t;
typedef unsigned long drm_handle_t;

#endif

#if defined(__cplusplus)
extern "C" {
#endif

#define DRM_NAME	"drm"	  /**< Name in kernel, /dev, and /proc */
#define DRM_MIN_ORDER	5	  /**< At least 2^5 bytes = 32 bytes */
#define DRM_MAX_ORDER	22	  /**< Up to 2^22 bytes = 4MB */
#define DRM_RAM_PERCENT 10	  /**< How much system ram can we lock? */

#define _DRM_LOCK_HELD	0x80000000U /**< Hardware lock is held */
#define _DRM_LOCK_CONT	0x40000000U /**< Hardware lock is contended */
#define _DRM_LOCK_IS_HELD(lock)	   ((lock) & _DRM_LOCK_HELD)
#define _DRM_LOCK_IS_CONT(lock)	   ((lock) & _DRM_LOCK_CONT)
#define _DRM_LOCKING_CONTEXT(lock) ((lock) & ~(_DRM_LOCK_HELD|_DRM_LOCK_CONT))

typedef unsigned int drm_context_t;
typedef unsigned int drm_drawable_t;
typedef unsigned int drm_magic_t;

/**
 * Cliprect.
 *
 * \warning: If you change this structure, make sure you change
 * XF86DRIClipRectRec in the server as well
 *
 * \note KW: Actually it's illegal to change either for
 * backwards-compatibility reasons.
 */
struct drm_clip_rect {
	unsigned short x1;
	unsigned short y1;
	unsigned short x2;
	unsigned short y2;
};

/**
 * Drawable information.
 */
struct drm_drawable_info {
	unsigned int num_rects;
	struct drm_clip_rect *rects;
};

/**
 * Texture region,
 */
struct drm_tex_region {
	unsigned char next;
	unsigned char prev;
	unsigned char in_use;
	unsigned char padding;
	unsigned int age;
};

/**
 * Hardware lock.
 *
 * The lock structure is a simple cache-line aligned integer.  To avoid
 * processor bus contention on a multiprocessor system, there should not be any
 * other data stored in the same cache line.
 */
struct drm_hw_lock {
	__volatile__ unsigned int lock;		/**< lock variable */
	char padding[60];			/**< Pad to cache line */
};

/**
 * DRM_IOCTL_VERSION ioctl argument type.
 *
 * \sa drmGetVersion().
 */
struct drm_version {
	int version_major;	  /**< Major version */
	int version_minor;	  /**< Minor version */
	int version_patchlevel;	  /**< Patch level */
	__kernel_size_t name_len;	  /**< Length of name buffer */
	char __user *name;	  /**< Name of driver */
	__kernel_size_t date_len;	  /**< Length of date buffer */
	char __user *date;	  /**< User-space buffer to hold date */
	__kernel_size_t desc_len;	  /**< Length of desc buffer */
	char __user *desc;	  /**< User-space buffer to hold desc */
};

/**
 * DRM_IOCTL_GET_UNIQUE ioctl argument type.
 *
 * \sa drmGetBusid() and drmSetBusId().
 */
struct drm_unique {
	__kernel_size_t unique_len;	  /**< Length of unique */
	char __user *unique;	  /**< Unique name for driver instantiation */
};

struct drm_list {
	int count;		  /**< Length of user-space structures */
	struct drm_version __user *version;
};

struct drm_block {
	int unused;
};

/**
 * DRM_IOCTL_CONTROL ioctl argument type.
 *
 * \sa drmCtlInstHandler() and drmCtlUninstHandler().
 */
struct drm_control {
	enum {
		DRM_ADD_COMMAND,
		DRM_RM_COMMAND,
		DRM_INST_HANDLER,
		DRM_UNINST_HANDLER
	} func;
	int irq;
};

/**
 * Type of memory to map.
 */
enum drm_map_type {
	_DRM_FRAME_BUFFER = 0,	  /**< WC (no caching), no core dump */
	_DRM_REGISTERS = 1,	  /**< no caching, no core dump */
	_DRM_SHM = 2,		  /**< shared, cached */
	_DRM_AGP = 3,		  /**< AGP/GART */
	_DRM_SCATTER_GATHER = 4,  /**< Scatter/gather memory for PCI DMA */
	_DRM_CONSISTENT = 5	  /**< Consistent memory for PCI DMA */
};

/**
 * Memory mapping flags.
 */
enum drm_map_flags {
	_DRM_RESTRICTED = 0x01,	     /**< Cannot be mapped to user-virtual */
	_DRM_READ_ONLY = 0x02,
	_DRM_LOCKED = 0x04,	     /**< shared, cached, locked */
	_DRM_KERNEL = 0x08,	     /**< kernel requires access */
	_DRM_WRITE_COMBINING = 0x10, /**< use write-combining if available */
	_DRM_CONTAINS_LOCK = 0x20,   /**< SHM page that contains lock */
	_DRM_REMOVABLE = 0x40,	     /**< Removable mapping */
	_DRM_DRIVER = 0x80	     /**< Managed by driver */
};

struct drm_ctx_priv_map {
	unsigned int ctx_id;	 /**< Context requesting private mapping */
	void *handle;		 /**< Handle of map */
};

/**
 * DRM_IOCTL_GET_MAP, DRM_IOCTL_ADD_MAP and DRM_IOCTL_RM_MAP ioctls
 * argument type.
 *
 * \sa drmAddMap().
 */
struct drm_map {
	unsigned long offset;	 /**< Requested physical address (0 for SAREA)*/
	unsigned long size;	 /**< Requested physical size (bytes) */
	enum drm_map_type type;	 /**< Type of memory to map */
	enum drm_map_flags flags;	 /**< Flags */
	void *handle;		 /**< User-space: "Handle" to pass to mmap() */
				 /**< Kernel-space: kernel-virtual address */
	int mtrr;		 /**< MTRR slot used */
	/*   Private data */
};

/**
 * DRM_IOCTL_GET_CLIENT ioctl argument type.
 */
struct drm_client {
	int idx;		/**< Which client desired? */
	int auth;		/**< Is client authenticated? */
	unsigned long pid;	/**< Process ID */
	unsigned long uid;	/**< User ID */
	unsigned long magic;	/**< Magic */
	unsigned long iocs;	/**< Ioctl count */
};

enum drm_stat_type {
	_DRM_STAT_LOCK,
	_DRM_STAT_OPENS,
	_DRM_STAT_CLOSES,
	_DRM_STAT_IOCTLS,
	_DRM_STAT_LOCKS,
	_DRM_STAT_UNLOCKS,
	_DRM_STAT_VALUE,	/**< Generic value */
	_DRM_STAT_BYTE,		/**< Generic byte counter (1024bytes/K) */
	_DRM_STAT_COUNT,	/**< Generic non-byte counter (1000/k) */

	_DRM_STAT_IRQ,		/**< IRQ */
	_DRM_STAT_PRIMARY,	/**< Primary DMA bytes */
	_DRM_STAT_SECONDARY,	/**< Secondary DMA bytes */
	_DRM_STAT_DMA,		/**< DMA */
	_DRM_STAT_SPECIAL,	/**< Special DMA (e.g., priority or polled) */
	_DRM_STAT_MISSED	/**< Missed DMA opportunity */
	    /* Add to the *END* of the list */
};

/**
 * DRM_IOCTL_GET_STATS ioctl argument type.
 */
struct drm_stats {
	unsigned long count;
	struct {
		unsigned long value;
		enum drm_stat_type type;
	} data[15];
};

/**
 * Hardware locking flags.
 */
enum drm_lock_flags {
	_DRM_LOCK_READY = 0x01,	     /**< Wait until hardware is ready for DMA */
	_DRM_LOCK_QUIESCENT = 0x02,  /**< Wait until hardware quiescent */
	_DRM_LOCK_FLUSH = 0x04,	     /**< Flush this context's DMA queue first */
	_DRM_LOCK_FLUSH_ALL = 0x08,  /**< Flush all DMA queues first */
	/* These *HALT* flags aren't supported yet
	   -- they will be used to support the
	   full-screen DGA-like mode. */
	_DRM_HALT_ALL_QUEUES = 0x10, /**< Halt all current and future queues */
	_DRM_HALT_CUR_QUEUES = 0x20  /**< Halt all current queues */
};

/**
 * DRM_IOCTL_LOCK, DRM_IOCTL_UNLOCK and DRM_IOCTL_FINISH ioctl argument type.
 *
 * \sa drmGetLock() and drmUnlock().
 */
struct drm_lock {
	int context;
	enum drm_lock_flags flags;
};

/**
 * DMA flags
 *
 * \warning
 * These values \e must match xf86drm.h.
 *
 * \sa drm_dma.
 */
enum drm_dma_flags {
	/* Flags for DMA buffer dispatch */
	_DRM_DMA_BLOCK = 0x01,	      /**<
				       * Block until buffer dispatched.
				       *
				       * \note The buffer may not yet have
				       * been processed by the hardware --
				       * getting a hardware lock with the
				       * hardware quiescent will ensure
				       * that the buffer has been
				       * processed.
				       */
	_DRM_DMA_WHILE_LOCKED = 0x02, /**< Dispatch while lock held */
	_DRM_DMA_PRIORITY = 0x04,     /**< High priority dispatch */

	/* Flags for DMA buffer request */
	_DRM_DMA_WAIT = 0x10,	      /**< Wait for free buffers */
	_DRM_DMA_SMALLER_OK = 0x20,   /**< Smaller-than-requested buffers OK */
	_DRM_DMA_LARGER_OK = 0x40     /**< Larger-than-requested buffers OK */
};

/**
 * DRM_IOCTL_ADD_BUFS and DRM_IOCTL_MARK_BUFS ioctl argument type.
 *
 * \sa drmAddBufs().
 */
struct drm_buf_desc {
	int count;		 /**< Number of buffers of this size */
	int size;		 /**< Size in bytes */
	int low_mark;		 /**< Low water mark */
	int high_mark;		 /**< High water mark */
	enum {
		_DRM_PAGE_ALIGN = 0x01,	/**< Align on page boundaries for DMA */
		_DRM_AGP_BUFFER = 0x02,	/**< Buffer is in AGP space */
		_DRM_SG_BUFFER = 0x04,	/**< Scatter/gather memory buffer */
		_DRM_FB_BUFFER = 0x08,	/**< Buffer is in frame buffer */
		_DRM_PCI_BUFFER_RO = 0x10 /**< Map PCI DMA buffer read-only */
	} flags;
	unsigned long agp_start; /**<
				  * Start address of where the AGP buffers are
				  * in the AGP aperture
				  */
};

/**
 * DRM_IOCTL_INFO_BUFS ioctl argument type.
 */
struct drm_buf_info {
	int count;		/**< Entries in list */
	struct drm_buf_desc __user *list;
};

/**
 * DRM_IOCTL_FREE_BUFS ioctl argument type.
 */
struct drm_buf_free {
	int count;
	int __user *list;
};

/**
 * Buffer information
 *
 * \sa drm_buf_map.
 */
struct drm_buf_pub {
	int idx;		       /**< Index into the master buffer list */
	int total;		       /**< Buffer size */
	int used;		       /**< Amount of buffer in use (for DMA) */
	void __user *address;	       /**< Address of buffer */
};

/**
 * DRM_IOCTL_MAP_BUFS ioctl argument type.
 */
struct drm_buf_map {
	int count;		/**< Length of the buffer list */
#ifdef __cplusplus
	void __user *virt;
#else
	void __user *virtual;		/**< Mmap'd area in user-virtual */
#endif
	struct drm_buf_pub __user *list;	/**< Buffer information */
};

/**
 * DRM_IOCTL_DMA ioctl argument type.
 *
 * Indices here refer to the offset into the buffer list in drm_buf_get.
 *
 * \sa drmDMA().
 */
struct drm_dma {
	int context;			  /**< Context handle */
	int send_count;			  /**< Number of buffers to send */
	int __user *send_indices;	  /**< List of handles to buffers */
	int __user *send_sizes;		  /**< Lengths of data to send */
	enum drm_dma_flags flags;	  /**< Flags */
	int request_count;		  /**< Number of buffers requested */
	int request_size;		  /**< Desired size for buffers */
	int __user *request_indices;	  /**< Buffer information */
	int __user *request_sizes;
	int granted_count;		  /**< Number of buffers granted */
};

enum drm_ctx_flags {
	_DRM_CONTEXT_PRESERVED = 0x01,
	_DRM_CONTEXT_2DONLY = 0x02
};

/**
 * DRM_IOCTL_ADD_CTX ioctl argument type.
 *
 * \sa drmCreateContext() and drmDestroyContext().
 */
struct drm_ctx {
	drm_context_t handle;
	enum drm_ctx_flags flags;
};

/**
 * DRM_IOCTL_RES_CTX ioctl argument type.
 */
struct drm_ctx_res {
	int count;
	struct drm_ctx __user *contexts;
};

/**
 * DRM_IOCTL_ADD_DRAW and DRM_IOCTL_RM_DRAW ioctl argument type.
 */
struct drm_draw {
	drm_drawable_t handle;
};

/**
 * DRM_IOCTL_UPDATE_DRAW ioctl argument type.
 */
typedef enum {
	DRM_DRAWABLE_CLIPRECTS
} drm_drawable_info_type_t;

struct drm_update_draw {
	drm_drawable_t handle;
	unsigned int type;
	unsigned int num;
	unsigned long long data;
};

/**
 * DRM_IOCTL_GET_MAGIC and DRM_IOCTL_AUTH_MAGIC ioctl argument type.
 */
struct drm_auth {
	drm_magic_t magic;
};

/**
 * DRM_IOCTL_IRQ_BUSID ioctl argument type.
 *
 * \sa drmGetInterruptFromBusID().
 */
struct drm_irq_busid {
	int irq;	/**< IRQ number */
	int busnum;	/**< bus number */
	int devnum;	/**< device number */
	int funcnum;	/**< function number */
};

enum drm_vblank_seq_type {
	_DRM_VBLANK_ABSOLUTE = 0x0,	/**< Wait for specific vblank sequence number */
	_DRM_VBLANK_RELATIVE = 0x1,	/**< Wait for given number of vblanks */
	/* bits 1-6 are reserved for high crtcs */
	_DRM_VBLANK_HIGH_CRTC_MASK = 0x0000003e,
	_DRM_VBLANK_EVENT = 0x4000000,   /**< Send event instead of blocking */
	_DRM_VBLANK_FLIP = 0x8000000,   /**< Scheduled buffer swap should flip */
	_DRM_VBLANK_NEXTONMISS = 0x10000000,	/**< If missed, wait for next vblank */
	_DRM_VBLANK_SECONDARY = 0x20000000,	/**< Secondary display controller */
	_DRM_VBLANK_SIGNAL = 0x40000000	/**< Send signal instead of blocking, unsupported */
};
#define _DRM_VBLANK_HIGH_CRTC_SHIFT 1

#define _DRM_VBLANK_TYPES_MASK (_DRM_VBLANK_ABSOLUTE | _DRM_VBLANK_RELATIVE)
#define _DRM_VBLANK_FLAGS_MASK (_DRM_VBLANK_EVENT | _DRM_VBLANK_SIGNAL | \
				_DRM_VBLANK_SECONDARY | _DRM_VBLANK_NEXTONMISS)

struct drm_wait_vblank_request {
	enum drm_vblank_seq_type type;
	unsigned int sequence;
	unsigned long signal;
};

struct drm_wait_vblank_reply {
	enum drm_vblank_seq_type type;
	unsigned int sequence;
	long tval_sec;
	long tval_usec;
};

/**
 * DRM_IOCTL_WAIT_VBLANK ioctl argument type.
 *
 * \sa drmWaitVBlank().
 */
union drm_wait_vblank {
	struct drm_wait_vblank_request request;
	struct drm_wait_vblank_reply reply;
};

#define _DRM_PRE_MODESET 1
#define _DRM_POST_MODESET 2

/**
 * DRM_IOCTL_MODESET_CTL ioctl argument type
 *
 * \sa drmModesetCtl().
 */
struct drm_modeset_ctl {
	__u32 crtc;
	__u32 cmd;
};

/**
 * DRM_IOCTL_AGP_ENABLE ioctl argument type.
 *
 * \sa drmAgpEnable().
 */
struct drm_agp_mode {
	unsigned long mode;	/**< AGP mode */
};

/**
 * DRM_IOCTL_AGP_ALLOC and DRM_IOCTL_AGP_FREE ioctls argument type.
 *
 * \sa drmAgpAlloc() and drmAgpFree().
 */
struct drm_agp_buffer {
	unsigned long size;	/**< In bytes -- will round to page boundary */
	unsigned long handle;	/**< Used for binding / unbinding */
	unsigned long type;	/**< Type of memory to allocate */
	unsigned long physical;	/**< Physical used by i810 */
};

/**
 * DRM_IOCTL_AGP_BIND and DRM_IOCTL_AGP_UNBIND ioctls argument type.
 *
 * \sa drmAgpBind() and drmAgpUnbind().
 */
struct drm_agp_binding {
	unsigned long handle;	/**< From drm_agp_buffer */
	unsigned long offset;	/**< In bytes -- will round to page boundary */
};

/**
 * DRM_IOCTL_AGP_INFO ioctl argument type.
 *
 * \sa drmAgpVersionMajor(), drmAgpVersionMinor(), drmAgpGetMode(),
 * drmAgpBase(), drmAgpSize(), drmAgpMemoryUsed(), drmAgpMemoryAvail(),
 * drmAgpVendorId() and drmAgpDeviceId().
 */
struct drm_agp_info {
	int agp_version_major;
	int agp_version_minor;
	unsigned long mode;
	unsigned long aperture_base;	/* physical address */
	unsigned long aperture_size;	/* bytes */
	unsigned long memory_allowed;	/* bytes */
	unsigned long memory_used;

	/* PCI information */
	unsigned short id_vendor;
	unsigned short id_device;
};

/**
 * DRM_IOCTL_SG_ALLOC ioctl argument type.
 */
struct drm_scatter_gather {
	unsigned long size;	/**< In bytes -- will round to page boundary */
	unsigned long handle;	/**< Used for mapping / unmapping */
};

/**
 * DRM_IOCTL_SET_VERSION ioctl argument type.
 */
struct drm_set_version {
	int drm_di_major;
	int drm_di_minor;
	int drm_dd_major;
	int drm_dd_minor;
};

/** DRM_IOCTL_GEM_CLOSE ioctl argument type */
struct drm_gem_close {
	/** Handle of the object to be closed. */
	__u32 handle;
	__u32 pad;
};

/** DRM_IOCTL_GEM_FLINK ioctl argument type */
struct drm_gem_flink {
	/** Handle for the object being named */
	__u32 handle;

	/** Returned global name */
	__u32 name;
};

/** DRM_IOCTL_GEM_OPEN ioctl argument type */
struct drm_gem_open {
	/** Name of object being opened */
	__u32 name;

	/** Returned handle for the object */
	__u32 handle;

	/** Returned size of the object */
	__u64 size;
};

#define DRM_CAP_DUMB_BUFFER		0x1
#define DRM_CAP_VBLANK_HIGH_CRTC	0x2
#define DRM_CAP_DUMB_PREFERRED_DEPTH	0x3
#define DRM_CAP_DUMB_PREFER_SHADOW	0x4
#define DRM_CAP_PRIME			0x5
#define  DRM_PRIME_CAP_IMPORT		0x1
#define  DRM_PRIME_CAP_EXPORT		0x2
#define DRM_CAP_TIMESTAMP_MONOTONIC	0x6
#define DRM_CAP_ASYNC_PAGE_FLIP		0x7
/*
 * The CURSOR_WIDTH and CURSOR_HEIGHT capabilities return a valid widthxheight
 * combination for the hardware cursor. The intention is that a hardware
 * agnostic userspace can query a cursor plane size to use.
 *
 * Note that the cross-driver contract is to merely return a valid size;
 * drivers are free to attach another meaning on top, eg. i915 returns the
 * maximum plane size.
 */
#define DRM_CAP_CURSOR_WIDTH		0x8
#define DRM_CAP_CURSOR_HEIGHT		0x9
#define DRM_CAP_ADDFB2_MODIFIERS	0x10
#define DRM_CAP_PAGE_FLIP_TARGET	0x11
#define DRM_CAP_CRTC_IN_VBLANK_EVENT	0x12
#define DRM_CAP_SYNCOBJ		0x13

/** DRM_IOCTL_GET_CAP ioctl argument type */
struct drm_get_cap {
	__u64 capability;
	__u64 value;
};

/**
 * DRM_CLIENT_CAP_STEREO_3D
 *
 * if set to 1, the DRM core will expose the stereo 3D capabilities of the
 * monitor by advertising the supported 3D layouts in the flags of struct
 * drm_mode_modeinfo.
 */
#define DRM_CLIENT_CAP_STEREO_3D	1

/**
 * DRM_CLIENT_CAP_UNIVERSAL_PLANES
 *
 * If set to 1, the DRM core will expose all planes (overlay, primary, and
 * cursor) to userspace.
 */
#define DRM_CLIENT_CAP_UNIVERSAL_PLANES  2

/**
 * DRM_CLIENT_CAP_ATOMIC
 *
 * If set to 1, the DRM core will expose atomic properties to userspace
 */
#define DRM_CLIENT_CAP_ATOMIC	3

/** DRM_IOCTL_SET_CLIENT_CAP ioctl argument type */
struct drm_set_client_cap {
	__u64 capability;
	__u64 value;
};

#define DRM_RDWR O_RDWR
#define DRM_CLOEXEC O_CLOEXEC
struct drm_prime_handle {
	__u32 handle;

	/** Flags.. only applicable for handle->fd */
	__u32 flags;

	/** Returned dmabuf file descriptor */
	__s32 fd;
};

struct drm_syncobj_create {
	__u32 handle;
<<<<<<< HEAD
=======
#define DRM_SYNCOBJ_CREATE_SIGNALED (1 << 0)
>>>>>>> bb176f67
	__u32 flags;
};

struct drm_syncobj_destroy {
	__u32 handle;
	__u32 pad;
};

#define DRM_SYNCOBJ_FD_TO_HANDLE_FLAGS_IMPORT_SYNC_FILE (1 << 0)
#define DRM_SYNCOBJ_HANDLE_TO_FD_FLAGS_EXPORT_SYNC_FILE (1 << 0)
struct drm_syncobj_handle {
	__u32 handle;
	__u32 flags;

	__s32 fd;
	__u32 pad;
};

<<<<<<< HEAD
=======
#define DRM_SYNCOBJ_WAIT_FLAGS_WAIT_ALL (1 << 0)
#define DRM_SYNCOBJ_WAIT_FLAGS_WAIT_FOR_SUBMIT (1 << 1)
struct drm_syncobj_wait {
	__u64 handles;
	/* absolute timeout */
	__s64 timeout_nsec;
	__u32 count_handles;
	__u32 flags;
	__u32 first_signaled; /* only valid when not waiting all */
	__u32 pad;
};

struct drm_syncobj_array {
	__u64 handles;
	__u32 count_handles;
	__u32 pad;
};

>>>>>>> bb176f67
#if defined(__cplusplus)
}
#endif

#include "drm_mode.h"

#if defined(__cplusplus)
extern "C" {
#endif

#define DRM_IOCTL_BASE			'd'
#define DRM_IO(nr)			_IO(DRM_IOCTL_BASE,nr)
#define DRM_IOR(nr,type)		_IOR(DRM_IOCTL_BASE,nr,type)
#define DRM_IOW(nr,type)		_IOW(DRM_IOCTL_BASE,nr,type)
#define DRM_IOWR(nr,type)		_IOWR(DRM_IOCTL_BASE,nr,type)

#define DRM_IOCTL_VERSION		DRM_IOWR(0x00, struct drm_version)
#define DRM_IOCTL_GET_UNIQUE		DRM_IOWR(0x01, struct drm_unique)
#define DRM_IOCTL_GET_MAGIC		DRM_IOR( 0x02, struct drm_auth)
#define DRM_IOCTL_IRQ_BUSID		DRM_IOWR(0x03, struct drm_irq_busid)
#define DRM_IOCTL_GET_MAP               DRM_IOWR(0x04, struct drm_map)
#define DRM_IOCTL_GET_CLIENT            DRM_IOWR(0x05, struct drm_client)
#define DRM_IOCTL_GET_STATS             DRM_IOR( 0x06, struct drm_stats)
#define DRM_IOCTL_SET_VERSION		DRM_IOWR(0x07, struct drm_set_version)
#define DRM_IOCTL_MODESET_CTL           DRM_IOW(0x08, struct drm_modeset_ctl)
#define DRM_IOCTL_GEM_CLOSE		DRM_IOW (0x09, struct drm_gem_close)
#define DRM_IOCTL_GEM_FLINK		DRM_IOWR(0x0a, struct drm_gem_flink)
#define DRM_IOCTL_GEM_OPEN		DRM_IOWR(0x0b, struct drm_gem_open)
#define DRM_IOCTL_GET_CAP		DRM_IOWR(0x0c, struct drm_get_cap)
#define DRM_IOCTL_SET_CLIENT_CAP	DRM_IOW( 0x0d, struct drm_set_client_cap)

#define DRM_IOCTL_SET_UNIQUE		DRM_IOW( 0x10, struct drm_unique)
#define DRM_IOCTL_AUTH_MAGIC		DRM_IOW( 0x11, struct drm_auth)
#define DRM_IOCTL_BLOCK			DRM_IOWR(0x12, struct drm_block)
#define DRM_IOCTL_UNBLOCK		DRM_IOWR(0x13, struct drm_block)
#define DRM_IOCTL_CONTROL		DRM_IOW( 0x14, struct drm_control)
#define DRM_IOCTL_ADD_MAP		DRM_IOWR(0x15, struct drm_map)
#define DRM_IOCTL_ADD_BUFS		DRM_IOWR(0x16, struct drm_buf_desc)
#define DRM_IOCTL_MARK_BUFS		DRM_IOW( 0x17, struct drm_buf_desc)
#define DRM_IOCTL_INFO_BUFS		DRM_IOWR(0x18, struct drm_buf_info)
#define DRM_IOCTL_MAP_BUFS		DRM_IOWR(0x19, struct drm_buf_map)
#define DRM_IOCTL_FREE_BUFS		DRM_IOW( 0x1a, struct drm_buf_free)

#define DRM_IOCTL_RM_MAP		DRM_IOW( 0x1b, struct drm_map)

#define DRM_IOCTL_SET_SAREA_CTX		DRM_IOW( 0x1c, struct drm_ctx_priv_map)
#define DRM_IOCTL_GET_SAREA_CTX 	DRM_IOWR(0x1d, struct drm_ctx_priv_map)

#define DRM_IOCTL_SET_MASTER            DRM_IO(0x1e)
#define DRM_IOCTL_DROP_MASTER           DRM_IO(0x1f)

#define DRM_IOCTL_ADD_CTX		DRM_IOWR(0x20, struct drm_ctx)
#define DRM_IOCTL_RM_CTX		DRM_IOWR(0x21, struct drm_ctx)
#define DRM_IOCTL_MOD_CTX		DRM_IOW( 0x22, struct drm_ctx)
#define DRM_IOCTL_GET_CTX		DRM_IOWR(0x23, struct drm_ctx)
#define DRM_IOCTL_SWITCH_CTX		DRM_IOW( 0x24, struct drm_ctx)
#define DRM_IOCTL_NEW_CTX		DRM_IOW( 0x25, struct drm_ctx)
#define DRM_IOCTL_RES_CTX		DRM_IOWR(0x26, struct drm_ctx_res)
#define DRM_IOCTL_ADD_DRAW		DRM_IOWR(0x27, struct drm_draw)
#define DRM_IOCTL_RM_DRAW		DRM_IOWR(0x28, struct drm_draw)
#define DRM_IOCTL_DMA			DRM_IOWR(0x29, struct drm_dma)
#define DRM_IOCTL_LOCK			DRM_IOW( 0x2a, struct drm_lock)
#define DRM_IOCTL_UNLOCK		DRM_IOW( 0x2b, struct drm_lock)
#define DRM_IOCTL_FINISH		DRM_IOW( 0x2c, struct drm_lock)

#define DRM_IOCTL_PRIME_HANDLE_TO_FD    DRM_IOWR(0x2d, struct drm_prime_handle)
#define DRM_IOCTL_PRIME_FD_TO_HANDLE    DRM_IOWR(0x2e, struct drm_prime_handle)

#define DRM_IOCTL_AGP_ACQUIRE		DRM_IO(  0x30)
#define DRM_IOCTL_AGP_RELEASE		DRM_IO(  0x31)
#define DRM_IOCTL_AGP_ENABLE		DRM_IOW( 0x32, struct drm_agp_mode)
#define DRM_IOCTL_AGP_INFO		DRM_IOR( 0x33, struct drm_agp_info)
#define DRM_IOCTL_AGP_ALLOC		DRM_IOWR(0x34, struct drm_agp_buffer)
#define DRM_IOCTL_AGP_FREE		DRM_IOW( 0x35, struct drm_agp_buffer)
#define DRM_IOCTL_AGP_BIND		DRM_IOW( 0x36, struct drm_agp_binding)
#define DRM_IOCTL_AGP_UNBIND		DRM_IOW( 0x37, struct drm_agp_binding)

#define DRM_IOCTL_SG_ALLOC		DRM_IOWR(0x38, struct drm_scatter_gather)
#define DRM_IOCTL_SG_FREE		DRM_IOW( 0x39, struct drm_scatter_gather)

#define DRM_IOCTL_WAIT_VBLANK		DRM_IOWR(0x3a, union drm_wait_vblank)

#define DRM_IOCTL_UPDATE_DRAW		DRM_IOW(0x3f, struct drm_update_draw)

#define DRM_IOCTL_MODE_GETRESOURCES	DRM_IOWR(0xA0, struct drm_mode_card_res)
#define DRM_IOCTL_MODE_GETCRTC		DRM_IOWR(0xA1, struct drm_mode_crtc)
#define DRM_IOCTL_MODE_SETCRTC		DRM_IOWR(0xA2, struct drm_mode_crtc)
#define DRM_IOCTL_MODE_CURSOR		DRM_IOWR(0xA3, struct drm_mode_cursor)
#define DRM_IOCTL_MODE_GETGAMMA		DRM_IOWR(0xA4, struct drm_mode_crtc_lut)
#define DRM_IOCTL_MODE_SETGAMMA		DRM_IOWR(0xA5, struct drm_mode_crtc_lut)
#define DRM_IOCTL_MODE_GETENCODER	DRM_IOWR(0xA6, struct drm_mode_get_encoder)
#define DRM_IOCTL_MODE_GETCONNECTOR	DRM_IOWR(0xA7, struct drm_mode_get_connector)
#define DRM_IOCTL_MODE_ATTACHMODE	DRM_IOWR(0xA8, struct drm_mode_mode_cmd) /* deprecated (never worked) */
#define DRM_IOCTL_MODE_DETACHMODE	DRM_IOWR(0xA9, struct drm_mode_mode_cmd) /* deprecated (never worked) */

#define DRM_IOCTL_MODE_GETPROPERTY	DRM_IOWR(0xAA, struct drm_mode_get_property)
#define DRM_IOCTL_MODE_SETPROPERTY	DRM_IOWR(0xAB, struct drm_mode_connector_set_property)
#define DRM_IOCTL_MODE_GETPROPBLOB	DRM_IOWR(0xAC, struct drm_mode_get_blob)
#define DRM_IOCTL_MODE_GETFB		DRM_IOWR(0xAD, struct drm_mode_fb_cmd)
#define DRM_IOCTL_MODE_ADDFB		DRM_IOWR(0xAE, struct drm_mode_fb_cmd)
#define DRM_IOCTL_MODE_RMFB		DRM_IOWR(0xAF, unsigned int)
#define DRM_IOCTL_MODE_PAGE_FLIP	DRM_IOWR(0xB0, struct drm_mode_crtc_page_flip)
#define DRM_IOCTL_MODE_DIRTYFB		DRM_IOWR(0xB1, struct drm_mode_fb_dirty_cmd)

#define DRM_IOCTL_MODE_CREATE_DUMB DRM_IOWR(0xB2, struct drm_mode_create_dumb)
#define DRM_IOCTL_MODE_MAP_DUMB    DRM_IOWR(0xB3, struct drm_mode_map_dumb)
#define DRM_IOCTL_MODE_DESTROY_DUMB    DRM_IOWR(0xB4, struct drm_mode_destroy_dumb)
#define DRM_IOCTL_MODE_GETPLANERESOURCES DRM_IOWR(0xB5, struct drm_mode_get_plane_res)
#define DRM_IOCTL_MODE_GETPLANE	DRM_IOWR(0xB6, struct drm_mode_get_plane)
#define DRM_IOCTL_MODE_SETPLANE	DRM_IOWR(0xB7, struct drm_mode_set_plane)
#define DRM_IOCTL_MODE_ADDFB2		DRM_IOWR(0xB8, struct drm_mode_fb_cmd2)
#define DRM_IOCTL_MODE_OBJ_GETPROPERTIES	DRM_IOWR(0xB9, struct drm_mode_obj_get_properties)
#define DRM_IOCTL_MODE_OBJ_SETPROPERTY	DRM_IOWR(0xBA, struct drm_mode_obj_set_property)
#define DRM_IOCTL_MODE_CURSOR2		DRM_IOWR(0xBB, struct drm_mode_cursor2)
#define DRM_IOCTL_MODE_ATOMIC		DRM_IOWR(0xBC, struct drm_mode_atomic)
#define DRM_IOCTL_MODE_CREATEPROPBLOB	DRM_IOWR(0xBD, struct drm_mode_create_blob)
#define DRM_IOCTL_MODE_DESTROYPROPBLOB	DRM_IOWR(0xBE, struct drm_mode_destroy_blob)

#define DRM_IOCTL_SYNCOBJ_CREATE	DRM_IOWR(0xBF, struct drm_syncobj_create)
#define DRM_IOCTL_SYNCOBJ_DESTROY	DRM_IOWR(0xC0, struct drm_syncobj_destroy)
#define DRM_IOCTL_SYNCOBJ_HANDLE_TO_FD	DRM_IOWR(0xC1, struct drm_syncobj_handle)
#define DRM_IOCTL_SYNCOBJ_FD_TO_HANDLE	DRM_IOWR(0xC2, struct drm_syncobj_handle)
<<<<<<< HEAD
=======
#define DRM_IOCTL_SYNCOBJ_WAIT		DRM_IOWR(0xC3, struct drm_syncobj_wait)
#define DRM_IOCTL_SYNCOBJ_RESET		DRM_IOWR(0xC4, struct drm_syncobj_array)
#define DRM_IOCTL_SYNCOBJ_SIGNAL	DRM_IOWR(0xC5, struct drm_syncobj_array)
>>>>>>> bb176f67

/**
 * Device specific ioctls should only be in their respective headers
 * The device specific ioctl range is from 0x40 to 0x9f.
 * Generic IOCTLS restart at 0xA0.
 *
 * \sa drmCommandNone(), drmCommandRead(), drmCommandWrite(), and
 * drmCommandReadWrite().
 */
#define DRM_COMMAND_BASE                0x40
#define DRM_COMMAND_END			0xA0

/**
 * Header for events written back to userspace on the drm fd.  The
 * type defines the type of event, the length specifies the total
 * length of the event (including the header), and user_data is
 * typically a 64 bit value passed with the ioctl that triggered the
 * event.  A read on the drm fd will always only return complete
 * events, that is, if for example the read buffer is 100 bytes, and
 * there are two 64 byte events pending, only one will be returned.
 *
 * Event types 0 - 0x7fffffff are generic drm events, 0x80000000 and
 * up are chipset specific.
 */
struct drm_event {
	__u32 type;
	__u32 length;
};

#define DRM_EVENT_VBLANK 0x01
#define DRM_EVENT_FLIP_COMPLETE 0x02

struct drm_event_vblank {
	struct drm_event base;
	__u64 user_data;
	__u32 tv_sec;
	__u32 tv_usec;
	__u32 sequence;
	__u32 crtc_id; /* 0 on older kernels that do not support this */
};

/* typedef area */
#ifndef __KERNEL__
typedef struct drm_clip_rect drm_clip_rect_t;
typedef struct drm_drawable_info drm_drawable_info_t;
typedef struct drm_tex_region drm_tex_region_t;
typedef struct drm_hw_lock drm_hw_lock_t;
typedef struct drm_version drm_version_t;
typedef struct drm_unique drm_unique_t;
typedef struct drm_list drm_list_t;
typedef struct drm_block drm_block_t;
typedef struct drm_control drm_control_t;
typedef enum drm_map_type drm_map_type_t;
typedef enum drm_map_flags drm_map_flags_t;
typedef struct drm_ctx_priv_map drm_ctx_priv_map_t;
typedef struct drm_map drm_map_t;
typedef struct drm_client drm_client_t;
typedef enum drm_stat_type drm_stat_type_t;
typedef struct drm_stats drm_stats_t;
typedef enum drm_lock_flags drm_lock_flags_t;
typedef struct drm_lock drm_lock_t;
typedef enum drm_dma_flags drm_dma_flags_t;
typedef struct drm_buf_desc drm_buf_desc_t;
typedef struct drm_buf_info drm_buf_info_t;
typedef struct drm_buf_free drm_buf_free_t;
typedef struct drm_buf_pub drm_buf_pub_t;
typedef struct drm_buf_map drm_buf_map_t;
typedef struct drm_dma drm_dma_t;
typedef union drm_wait_vblank drm_wait_vblank_t;
typedef struct drm_agp_mode drm_agp_mode_t;
typedef enum drm_ctx_flags drm_ctx_flags_t;
typedef struct drm_ctx drm_ctx_t;
typedef struct drm_ctx_res drm_ctx_res_t;
typedef struct drm_draw drm_draw_t;
typedef struct drm_update_draw drm_update_draw_t;
typedef struct drm_auth drm_auth_t;
typedef struct drm_irq_busid drm_irq_busid_t;
typedef enum drm_vblank_seq_type drm_vblank_seq_type_t;

typedef struct drm_agp_buffer drm_agp_buffer_t;
typedef struct drm_agp_binding drm_agp_binding_t;
typedef struct drm_agp_info drm_agp_info_t;
typedef struct drm_scatter_gather drm_scatter_gather_t;
typedef struct drm_set_version drm_set_version_t;
#endif

#if defined(__cplusplus)
}
#endif

#endif<|MERGE_RESOLUTION|>--- conflicted
+++ resolved
@@ -700,10 +700,7 @@
 
 struct drm_syncobj_create {
 	__u32 handle;
-<<<<<<< HEAD
-=======
 #define DRM_SYNCOBJ_CREATE_SIGNALED (1 << 0)
->>>>>>> bb176f67
 	__u32 flags;
 };
 
@@ -722,8 +719,6 @@
 	__u32 pad;
 };
 
-<<<<<<< HEAD
-=======
 #define DRM_SYNCOBJ_WAIT_FLAGS_WAIT_ALL (1 << 0)
 #define DRM_SYNCOBJ_WAIT_FLAGS_WAIT_FOR_SUBMIT (1 << 1)
 struct drm_syncobj_wait {
@@ -742,7 +737,6 @@
 	__u32 pad;
 };
 
->>>>>>> bb176f67
 #if defined(__cplusplus)
 }
 #endif
@@ -865,12 +859,9 @@
 #define DRM_IOCTL_SYNCOBJ_DESTROY	DRM_IOWR(0xC0, struct drm_syncobj_destroy)
 #define DRM_IOCTL_SYNCOBJ_HANDLE_TO_FD	DRM_IOWR(0xC1, struct drm_syncobj_handle)
 #define DRM_IOCTL_SYNCOBJ_FD_TO_HANDLE	DRM_IOWR(0xC2, struct drm_syncobj_handle)
-<<<<<<< HEAD
-=======
 #define DRM_IOCTL_SYNCOBJ_WAIT		DRM_IOWR(0xC3, struct drm_syncobj_wait)
 #define DRM_IOCTL_SYNCOBJ_RESET		DRM_IOWR(0xC4, struct drm_syncobj_array)
 #define DRM_IOCTL_SYNCOBJ_SIGNAL	DRM_IOWR(0xC5, struct drm_syncobj_array)
->>>>>>> bb176f67
 
 /**
  * Device specific ioctls should only be in their respective headers
