--- conflicted
+++ resolved
@@ -6913,17 +6913,15 @@
 	BUILD_BUG_ON(__alignof__(struct bpf_iter_scx_dsq_kern) !=
 		     __alignof__(struct bpf_iter_scx_dsq));
 
-<<<<<<< HEAD
+	/*
+	 * next() and destroy() will be called regardless of the return value.
+	 * Always clear $kit->dsq.
+	 */
+	kit->dsq = NULL;
+
 	sch = rcu_dereference_check(scx_root, rcu_read_lock_bh_held());
 	if (!sch)
 		return -ENODEV;
-=======
-	/*
-	 * next() and destroy() will be called regardless of the return value.
-	 * Always clear $kit->dsq.
-	 */
-	kit->dsq = NULL;
->>>>>>> 428dc9fc
 
 	if (flags & ~__SCX_DSQ_ITER_USER_FLAGS)
 		return -EINVAL;
