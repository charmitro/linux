// SPDX-License-Identifier: GPL-2.0-or-later
/* Daemon interface
 *
 * Copyright (C) 2007, 2021 Red Hat, Inc. All Rights Reserved.
 * Written by David Howells (dhowells@redhat.com)
 */

#include <linux/module.h>
#include <linux/init.h>
#include <linux/sched.h>
#include <linux/completion.h>
#include <linux/slab.h>
#include <linux/fs.h>
#include <linux/file.h>
#include <linux/namei.h>
#include <linux/poll.h>
#include <linux/mount.h>
#include <linux/statfs.h>
#include <linux/ctype.h>
#include <linux/string.h>
#include <linux/fs_struct.h>
#include "internal.h"

static int cachefiles_daemon_open(struct inode *, struct file *);
static int cachefiles_daemon_release(struct inode *, struct file *);
static ssize_t cachefiles_daemon_read(struct file *, char __user *, size_t,
				      loff_t *);
static ssize_t cachefiles_daemon_write(struct file *, const char __user *,
				       size_t, loff_t *);
static __poll_t cachefiles_daemon_poll(struct file *,
					   struct poll_table_struct *);
static int cachefiles_daemon_frun(struct cachefiles_cache *, char *);
static int cachefiles_daemon_fcull(struct cachefiles_cache *, char *);
static int cachefiles_daemon_fstop(struct cachefiles_cache *, char *);
static int cachefiles_daemon_brun(struct cachefiles_cache *, char *);
static int cachefiles_daemon_bcull(struct cachefiles_cache *, char *);
static int cachefiles_daemon_bstop(struct cachefiles_cache *, char *);
static int cachefiles_daemon_cull(struct cachefiles_cache *, char *);
static int cachefiles_daemon_debug(struct cachefiles_cache *, char *);
static int cachefiles_daemon_dir(struct cachefiles_cache *, char *);
static int cachefiles_daemon_inuse(struct cachefiles_cache *, char *);
static int cachefiles_daemon_secctx(struct cachefiles_cache *, char *);
static int cachefiles_daemon_tag(struct cachefiles_cache *, char *);
static int cachefiles_daemon_bind(struct cachefiles_cache *, char *);
static void cachefiles_daemon_unbind(struct cachefiles_cache *);

static unsigned long cachefiles_open;

const struct file_operations cachefiles_daemon_fops = {
	.owner		= THIS_MODULE,
	.open		= cachefiles_daemon_open,
	.release	= cachefiles_daemon_release,
	.read		= cachefiles_daemon_read,
	.write		= cachefiles_daemon_write,
	.poll		= cachefiles_daemon_poll,
	.llseek		= noop_llseek,
};

struct cachefiles_daemon_cmd {
	char name[8];
	int (*handler)(struct cachefiles_cache *cache, char *args);
};

static const struct cachefiles_daemon_cmd cachefiles_daemon_cmds[] = {
	{ "bind",	cachefiles_daemon_bind		},
	{ "brun",	cachefiles_daemon_brun		},
	{ "bcull",	cachefiles_daemon_bcull		},
	{ "bstop",	cachefiles_daemon_bstop		},
	{ "cull",	cachefiles_daemon_cull		},
	{ "debug",	cachefiles_daemon_debug		},
	{ "dir",	cachefiles_daemon_dir		},
	{ "frun",	cachefiles_daemon_frun		},
	{ "fcull",	cachefiles_daemon_fcull		},
	{ "fstop",	cachefiles_daemon_fstop		},
	{ "inuse",	cachefiles_daemon_inuse		},
	{ "secctx",	cachefiles_daemon_secctx	},
	{ "tag",	cachefiles_daemon_tag		},
#ifdef CONFIG_CACHEFILES_ONDEMAND
	{ "copen",	cachefiles_ondemand_copen	},
	{ "restore",	cachefiles_ondemand_restore	},
#endif
	{ "",		NULL				}
};


/*
 * Prepare a cache for caching.
 */
static int cachefiles_daemon_open(struct inode *inode, struct file *file)
{
	struct cachefiles_cache *cache;

	_enter("");

	/* only the superuser may do this */
	if (!capable(CAP_SYS_ADMIN))
		return -EPERM;

	/* the cachefiles device may only be open once at a time */
	if (xchg(&cachefiles_open, 1) == 1)
		return -EBUSY;

	/* allocate a cache record */
	cache = kzalloc(sizeof(struct cachefiles_cache), GFP_KERNEL);
	if (!cache) {
		cachefiles_open = 0;
		return -ENOMEM;
	}

	mutex_init(&cache->daemon_mutex);
	init_waitqueue_head(&cache->daemon_pollwq);
	INIT_LIST_HEAD(&cache->volumes);
	INIT_LIST_HEAD(&cache->object_list);
	spin_lock_init(&cache->object_list_lock);
	refcount_set(&cache->unbind_pincount, 1);
	xa_init_flags(&cache->reqs, XA_FLAGS_ALLOC);
	xa_init_flags(&cache->ondemand_ids, XA_FLAGS_ALLOC1);

	/* set default caching limits
	 * - limit at 1% free space and/or free files
	 * - cull below 5% free space and/or free files
	 * - cease culling above 7% free space and/or free files
	 */
	cache->frun_percent = 7;
	cache->fcull_percent = 5;
	cache->fstop_percent = 1;
	cache->brun_percent = 7;
	cache->bcull_percent = 5;
	cache->bstop_percent = 1;

	file->private_data = cache;
	cache->cachefilesd = file;
	return 0;
}

void cachefiles_flush_reqs(struct cachefiles_cache *cache)
{
	struct xarray *xa = &cache->reqs;
	struct cachefiles_req *req;
	unsigned long index;

	/*
	 * Make sure the following two operations won't be reordered.
	 *   1) set CACHEFILES_DEAD bit
	 *   2) flush requests in the xarray
	 * Otherwise the request may be enqueued after xarray has been
	 * flushed, leaving the orphan request never being completed.
	 *
	 * CPU 1			CPU 2
	 * =====			=====
	 * flush requests in the xarray
	 *				test CACHEFILES_DEAD bit
	 *				enqueue the request
	 * set CACHEFILES_DEAD bit
	 */
	smp_mb();

	xa_lock(xa);
	xa_for_each(xa, index, req) {
		req->error = -EIO;
		complete(&req->done);
		__xa_erase(xa, index);
	}
	xa_unlock(xa);

	xa_destroy(&cache->reqs);
	xa_destroy(&cache->ondemand_ids);
}

void cachefiles_put_unbind_pincount(struct cachefiles_cache *cache)
{
	if (refcount_dec_and_test(&cache->unbind_pincount)) {
		cachefiles_daemon_unbind(cache);
		cachefiles_open = 0;
		kfree(cache);
	}
}

void cachefiles_get_unbind_pincount(struct cachefiles_cache *cache)
{
	refcount_inc(&cache->unbind_pincount);
}

/*
 * Release a cache.
 */
static int cachefiles_daemon_release(struct inode *inode, struct file *file)
{
	struct cachefiles_cache *cache = file->private_data;

	_enter("");

	ASSERT(cache);

	set_bit(CACHEFILES_DEAD, &cache->flags);

	if (cachefiles_in_ondemand_mode(cache))
		cachefiles_flush_reqs(cache);

	/* clean up the control file interface */
	cache->cachefilesd = NULL;
	file->private_data = NULL;

	cachefiles_put_unbind_pincount(cache);

	_leave("");
	return 0;
}

static ssize_t cachefiles_do_daemon_read(struct cachefiles_cache *cache,
					 char __user *_buffer, size_t buflen)
{
	unsigned long long b_released;
	unsigned f_released;
	char buffer[256];
	int n;

	/* check how much space the cache has */
	cachefiles_has_space(cache, 0, 0, cachefiles_has_space_check);

	/* summarise */
	f_released = atomic_xchg(&cache->f_released, 0);
	b_released = atomic_long_xchg(&cache->b_released, 0);
	clear_bit(CACHEFILES_STATE_CHANGED, &cache->flags);

	n = snprintf(buffer, sizeof(buffer),
		     "cull=%c"
		     " frun=%llx"
		     " fcull=%llx"
		     " fstop=%llx"
		     " brun=%llx"
		     " bcull=%llx"
		     " bstop=%llx"
		     " freleased=%x"
		     " breleased=%llx",
		     test_bit(CACHEFILES_CULLING, &cache->flags) ? '1' : '0',
		     (unsigned long long) cache->frun,
		     (unsigned long long) cache->fcull,
		     (unsigned long long) cache->fstop,
		     (unsigned long long) cache->brun,
		     (unsigned long long) cache->bcull,
		     (unsigned long long) cache->bstop,
		     f_released,
		     b_released);

	if (n > buflen)
		return -EMSGSIZE;

	if (copy_to_user(_buffer, buffer, n) != 0)
		return -EFAULT;

	return n;
}

/*
 * Read the cache state.
 */
static ssize_t cachefiles_daemon_read(struct file *file, char __user *_buffer,
				      size_t buflen, loff_t *pos)
{
	struct cachefiles_cache *cache = file->private_data;

	//_enter(",,%zu,", buflen);

	if (!test_bit(CACHEFILES_READY, &cache->flags))
		return 0;

	if (cachefiles_in_ondemand_mode(cache))
		return cachefiles_ondemand_daemon_read(cache, _buffer, buflen);
	else
		return cachefiles_do_daemon_read(cache, _buffer, buflen);
}

/*
 * Take a command from cachefilesd, parse it and act on it.
 */
static ssize_t cachefiles_daemon_write(struct file *file,
				       const char __user *_data,
				       size_t datalen,
				       loff_t *pos)
{
	const struct cachefiles_daemon_cmd *cmd;
	struct cachefiles_cache *cache = file->private_data;
	ssize_t ret;
	char *data, *args, *cp;

	//_enter(",,%zu,", datalen);

	ASSERT(cache);

	if (test_bit(CACHEFILES_DEAD, &cache->flags))
		return -EIO;

	if (datalen > PAGE_SIZE - 1)
		return -EOPNOTSUPP;

	/* drag the command string into the kernel so we can parse it */
	data = memdup_user_nul(_data, datalen);
	if (IS_ERR(data))
		return PTR_ERR(data);

	ret = -EINVAL;
	if (memchr(data, '\0', datalen))
		goto error;

	/* strip any newline */
	cp = memchr(data, '\n', datalen);
	if (cp) {
		if (cp == data)
			goto error;

		*cp = '\0';
	}

	/* parse the command */
	ret = -EOPNOTSUPP;

	for (args = data; *args; args++)
		if (isspace(*args))
			break;
	if (*args) {
		if (args == data)
			goto error;
		*args = '\0';
		args = skip_spaces(++args);
	}

	/* run the appropriate command handler */
	for (cmd = cachefiles_daemon_cmds; cmd->name[0]; cmd++)
		if (strcmp(cmd->name, data) == 0)
			goto found_command;

error:
	kfree(data);
	//_leave(" = %zd", ret);
	return ret;

found_command:
	mutex_lock(&cache->daemon_mutex);

	ret = -EIO;
	if (!test_bit(CACHEFILES_DEAD, &cache->flags))
		ret = cmd->handler(cache, args);

	mutex_unlock(&cache->daemon_mutex);

	if (ret == 0)
		ret = datalen;
	goto error;
}

/*
 * Poll for culling state
 * - use EPOLLOUT to indicate culling state
 */
static __poll_t cachefiles_daemon_poll(struct file *file,
					   struct poll_table_struct *poll)
{
	struct cachefiles_cache *cache = file->private_data;
	XA_STATE(xas, &cache->reqs, 0);
	struct cachefiles_req *req;
	__poll_t mask;

	poll_wait(file, &cache->daemon_pollwq, poll);
	mask = 0;

	if (cachefiles_in_ondemand_mode(cache)) {
		if (!xa_empty(&cache->reqs)) {
<<<<<<< HEAD
			rcu_read_lock();
=======
			xas_lock(&xas);
>>>>>>> 0c383648
			xas_for_each_marked(&xas, req, ULONG_MAX, CACHEFILES_REQ_NEW) {
				if (!cachefiles_ondemand_is_reopening_read(req)) {
					mask |= EPOLLIN;
					break;
				}
			}
<<<<<<< HEAD
			rcu_read_unlock();
=======
			xas_unlock(&xas);
>>>>>>> 0c383648
		}
	} else {
		if (test_bit(CACHEFILES_STATE_CHANGED, &cache->flags))
			mask |= EPOLLIN;
	}

	if (test_bit(CACHEFILES_CULLING, &cache->flags))
		mask |= EPOLLOUT;

	return mask;
}

/*
 * Give a range error for cache space constraints
 * - can be tail-called
 */
static int cachefiles_daemon_range_error(struct cachefiles_cache *cache,
					 char *args)
{
	pr_err("Free space limits must be in range 0%%<=stop<cull<run<100%%\n");

	return -EINVAL;
}

/*
 * Set the percentage of files at which to stop culling
 * - command: "frun <N>%"
 */
static int cachefiles_daemon_frun(struct cachefiles_cache *cache, char *args)
{
	unsigned long frun;

	_enter(",%s", args);

	if (!*args)
		return -EINVAL;

	frun = simple_strtoul(args, &args, 10);
	if (args[0] != '%' || args[1] != '\0')
		return -EINVAL;

	if (frun <= cache->fcull_percent || frun >= 100)
		return cachefiles_daemon_range_error(cache, args);

	cache->frun_percent = frun;
	return 0;
}

/*
 * Set the percentage of files at which to start culling
 * - command: "fcull <N>%"
 */
static int cachefiles_daemon_fcull(struct cachefiles_cache *cache, char *args)
{
	unsigned long fcull;

	_enter(",%s", args);

	if (!*args)
		return -EINVAL;

	fcull = simple_strtoul(args, &args, 10);
	if (args[0] != '%' || args[1] != '\0')
		return -EINVAL;

	if (fcull <= cache->fstop_percent || fcull >= cache->frun_percent)
		return cachefiles_daemon_range_error(cache, args);

	cache->fcull_percent = fcull;
	return 0;
}

/*
 * Set the percentage of files at which to stop allocating
 * - command: "fstop <N>%"
 */
static int cachefiles_daemon_fstop(struct cachefiles_cache *cache, char *args)
{
	unsigned long fstop;

	_enter(",%s", args);

	if (!*args)
		return -EINVAL;

	fstop = simple_strtoul(args, &args, 10);
	if (args[0] != '%' || args[1] != '\0')
		return -EINVAL;

	if (fstop >= cache->fcull_percent)
		return cachefiles_daemon_range_error(cache, args);

	cache->fstop_percent = fstop;
	return 0;
}

/*
 * Set the percentage of blocks at which to stop culling
 * - command: "brun <N>%"
 */
static int cachefiles_daemon_brun(struct cachefiles_cache *cache, char *args)
{
	unsigned long brun;

	_enter(",%s", args);

	if (!*args)
		return -EINVAL;

	brun = simple_strtoul(args, &args, 10);
	if (args[0] != '%' || args[1] != '\0')
		return -EINVAL;

	if (brun <= cache->bcull_percent || brun >= 100)
		return cachefiles_daemon_range_error(cache, args);

	cache->brun_percent = brun;
	return 0;
}

/*
 * Set the percentage of blocks at which to start culling
 * - command: "bcull <N>%"
 */
static int cachefiles_daemon_bcull(struct cachefiles_cache *cache, char *args)
{
	unsigned long bcull;

	_enter(",%s", args);

	if (!*args)
		return -EINVAL;

	bcull = simple_strtoul(args, &args, 10);
	if (args[0] != '%' || args[1] != '\0')
		return -EINVAL;

	if (bcull <= cache->bstop_percent || bcull >= cache->brun_percent)
		return cachefiles_daemon_range_error(cache, args);

	cache->bcull_percent = bcull;
	return 0;
}

/*
 * Set the percentage of blocks at which to stop allocating
 * - command: "bstop <N>%"
 */
static int cachefiles_daemon_bstop(struct cachefiles_cache *cache, char *args)
{
	unsigned long bstop;

	_enter(",%s", args);

	if (!*args)
		return -EINVAL;

	bstop = simple_strtoul(args, &args, 10);
	if (args[0] != '%' || args[1] != '\0')
		return -EINVAL;

	if (bstop >= cache->bcull_percent)
		return cachefiles_daemon_range_error(cache, args);

	cache->bstop_percent = bstop;
	return 0;
}

/*
 * Set the cache directory
 * - command: "dir <name>"
 */
static int cachefiles_daemon_dir(struct cachefiles_cache *cache, char *args)
{
	char *dir;

	_enter(",%s", args);

	if (!*args) {
		pr_err("Empty directory specified\n");
		return -EINVAL;
	}

	if (cache->rootdirname) {
		pr_err("Second cache directory specified\n");
		return -EEXIST;
	}

	dir = kstrdup(args, GFP_KERNEL);
	if (!dir)
		return -ENOMEM;

	cache->rootdirname = dir;
	return 0;
}

/*
 * Set the cache security context
 * - command: "secctx <ctx>"
 */
static int cachefiles_daemon_secctx(struct cachefiles_cache *cache, char *args)
{
	char *secctx;

	_enter(",%s", args);

	if (!*args) {
		pr_err("Empty security context specified\n");
		return -EINVAL;
	}

	if (cache->secctx) {
		pr_err("Second security context specified\n");
		return -EINVAL;
	}

	secctx = kstrdup(args, GFP_KERNEL);
	if (!secctx)
		return -ENOMEM;

	cache->secctx = secctx;
	return 0;
}

/*
 * Set the cache tag
 * - command: "tag <name>"
 */
static int cachefiles_daemon_tag(struct cachefiles_cache *cache, char *args)
{
	char *tag;

	_enter(",%s", args);

	if (!*args) {
		pr_err("Empty tag specified\n");
		return -EINVAL;
	}

	if (cache->tag)
		return -EEXIST;

	tag = kstrdup(args, GFP_KERNEL);
	if (!tag)
		return -ENOMEM;

	cache->tag = tag;
	return 0;
}

/*
 * Request a node in the cache be culled from the current working directory
 * - command: "cull <name>"
 */
static int cachefiles_daemon_cull(struct cachefiles_cache *cache, char *args)
{
	struct path path;
	const struct cred *saved_cred;
	int ret;

	_enter(",%s", args);

	if (strchr(args, '/'))
		goto inval;

	if (!test_bit(CACHEFILES_READY, &cache->flags)) {
		pr_err("cull applied to unready cache\n");
		return -EIO;
	}

	if (test_bit(CACHEFILES_DEAD, &cache->flags)) {
		pr_err("cull applied to dead cache\n");
		return -EIO;
	}

	get_fs_pwd(current->fs, &path);

	if (!d_can_lookup(path.dentry))
		goto notdir;

	cachefiles_begin_secure(cache, &saved_cred);
	ret = cachefiles_cull(cache, path.dentry, args);
	cachefiles_end_secure(cache, saved_cred);

	path_put(&path);
	_leave(" = %d", ret);
	return ret;

notdir:
	path_put(&path);
	pr_err("cull command requires dirfd to be a directory\n");
	return -ENOTDIR;

inval:
	pr_err("cull command requires dirfd and filename\n");
	return -EINVAL;
}

/*
 * Set debugging mode
 * - command: "debug <mask>"
 */
static int cachefiles_daemon_debug(struct cachefiles_cache *cache, char *args)
{
	unsigned long mask;

	_enter(",%s", args);

	mask = simple_strtoul(args, &args, 0);
	if (args[0] != '\0')
		goto inval;

	cachefiles_debug = mask;
	_leave(" = 0");
	return 0;

inval:
	pr_err("debug command requires mask\n");
	return -EINVAL;
}

/*
 * Find out whether an object in the current working directory is in use or not
 * - command: "inuse <name>"
 */
static int cachefiles_daemon_inuse(struct cachefiles_cache *cache, char *args)
{
	struct path path;
	const struct cred *saved_cred;
	int ret;

	//_enter(",%s", args);

	if (strchr(args, '/'))
		goto inval;

	if (!test_bit(CACHEFILES_READY, &cache->flags)) {
		pr_err("inuse applied to unready cache\n");
		return -EIO;
	}

	if (test_bit(CACHEFILES_DEAD, &cache->flags)) {
		pr_err("inuse applied to dead cache\n");
		return -EIO;
	}

	get_fs_pwd(current->fs, &path);

	if (!d_can_lookup(path.dentry))
		goto notdir;

	cachefiles_begin_secure(cache, &saved_cred);
	ret = cachefiles_check_in_use(cache, path.dentry, args);
	cachefiles_end_secure(cache, saved_cred);

	path_put(&path);
	//_leave(" = %d", ret);
	return ret;

notdir:
	path_put(&path);
	pr_err("inuse command requires dirfd to be a directory\n");
	return -ENOTDIR;

inval:
	pr_err("inuse command requires dirfd and filename\n");
	return -EINVAL;
}

/*
 * Bind a directory as a cache
 */
static int cachefiles_daemon_bind(struct cachefiles_cache *cache, char *args)
{
	_enter("{%u,%u,%u,%u,%u,%u},%s",
	       cache->frun_percent,
	       cache->fcull_percent,
	       cache->fstop_percent,
	       cache->brun_percent,
	       cache->bcull_percent,
	       cache->bstop_percent,
	       args);

	if (cache->fstop_percent >= cache->fcull_percent ||
	    cache->fcull_percent >= cache->frun_percent ||
	    cache->frun_percent  >= 100)
		return -ERANGE;

	if (cache->bstop_percent >= cache->bcull_percent ||
	    cache->bcull_percent >= cache->brun_percent ||
	    cache->brun_percent  >= 100)
		return -ERANGE;

	if (!cache->rootdirname) {
		pr_err("No cache directory specified\n");
		return -EINVAL;
	}

	/* Don't permit already bound caches to be re-bound */
	if (test_bit(CACHEFILES_READY, &cache->flags)) {
		pr_err("Cache already bound\n");
		return -EBUSY;
	}

	if (IS_ENABLED(CONFIG_CACHEFILES_ONDEMAND)) {
		if (!strcmp(args, "ondemand")) {
			set_bit(CACHEFILES_ONDEMAND_MODE, &cache->flags);
		} else if (*args) {
			pr_err("Invalid argument to the 'bind' command\n");
			return -EINVAL;
		}
	} else if (*args) {
		pr_err("'bind' command doesn't take an argument\n");
		return -EINVAL;
	}

	/* Make sure we have copies of the tag string */
	if (!cache->tag) {
		/*
		 * The tag string is released by the fops->release()
		 * function, so we don't release it on error here
		 */
		cache->tag = kstrdup("CacheFiles", GFP_KERNEL);
		if (!cache->tag)
			return -ENOMEM;
	}

	return cachefiles_add_cache(cache);
}

/*
 * Unbind a cache.
 */
static void cachefiles_daemon_unbind(struct cachefiles_cache *cache)
{
	_enter("");

	if (test_bit(CACHEFILES_READY, &cache->flags))
		cachefiles_withdraw_cache(cache);

	cachefiles_put_directory(cache->graveyard);
	cachefiles_put_directory(cache->store);
	mntput(cache->mnt);
	put_cred(cache->cache_cred);

	kfree(cache->rootdirname);
	kfree(cache->secctx);
	kfree(cache->tag);

	_leave("");
}<|MERGE_RESOLUTION|>--- conflicted
+++ resolved
@@ -366,22 +366,14 @@
 
 	if (cachefiles_in_ondemand_mode(cache)) {
 		if (!xa_empty(&cache->reqs)) {
-<<<<<<< HEAD
-			rcu_read_lock();
-=======
 			xas_lock(&xas);
->>>>>>> 0c383648
 			xas_for_each_marked(&xas, req, ULONG_MAX, CACHEFILES_REQ_NEW) {
 				if (!cachefiles_ondemand_is_reopening_read(req)) {
 					mask |= EPOLLIN;
 					break;
 				}
 			}
-<<<<<<< HEAD
-			rcu_read_unlock();
-=======
 			xas_unlock(&xas);
->>>>>>> 0c383648
 		}
 	} else {
 		if (test_bit(CACHEFILES_STATE_CHANGED, &cache->flags))
