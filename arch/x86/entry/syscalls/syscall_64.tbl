--- conflicted
+++ resolved
@@ -343,15 +343,12 @@
 332	common	statx			__x64_sys_statx
 333	common	io_pgetevents		__x64_sys_io_pgetevents
 334	common	rseq			__x64_sys_rseq
-<<<<<<< HEAD
 # don't use numbers 387 through 423, add new calls after the last
 # 'common' entry
+424	common	pidfd_send_signal	__x64_sys_pidfd_send_signal
 425	common	io_uring_setup		__x64_sys_io_uring_setup
 426	common	io_uring_enter		__x64_sys_io_uring_enter
 427	common	io_uring_register	__x64_sys_io_uring_register
-=======
-424	common	pidfd_send_signal	__x64_sys_pidfd_send_signal
->>>>>>> 575a0ae9
 
 #
 # x32-specific system call numbers start at 512 to avoid cache impact
