--- conflicted
+++ resolved
@@ -53,14 +53,11 @@
 #endif
 } mm_context_t;
 
-<<<<<<< HEAD
-=======
 #define INIT_MM_CONTEXT(mm)						\
 	.context = {							\
 		.ctx_id = 1,						\
 	}
 
->>>>>>> bb176f67
 void leave_mm(int cpu);
 
 #endif /* _ASM_X86_MMU_H */