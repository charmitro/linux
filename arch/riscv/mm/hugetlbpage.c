// SPDX-License-Identifier: GPL-2.0
#include <linux/hugetlb.h>
#include <linux/err.h>

#ifdef CONFIG_RISCV_ISA_SVNAPOT
pte_t huge_ptep_get(pte_t *ptep)
{
	unsigned long pte_num;
	int i;
	pte_t orig_pte = ptep_get(ptep);

	if (!pte_present(orig_pte) || !pte_napot(orig_pte))
		return orig_pte;

	pte_num = napot_pte_num(napot_cont_order(orig_pte));

	for (i = 0; i < pte_num; i++, ptep++) {
		pte_t pte = ptep_get(ptep);

		if (pte_dirty(pte))
			orig_pte = pte_mkdirty(orig_pte);

		if (pte_young(pte))
			orig_pte = pte_mkyoung(orig_pte);
	}

	return orig_pte;
}

pte_t *huge_pte_alloc(struct mm_struct *mm,
		      struct vm_area_struct *vma,
		      unsigned long addr,
		      unsigned long sz)
{
	unsigned long order;
	pte_t *pte = NULL;
	pgd_t *pgd;
	p4d_t *p4d;
	pud_t *pud;
	pmd_t *pmd;

	pgd = pgd_offset(mm, addr);
	p4d = p4d_alloc(mm, pgd, addr);
	if (!p4d)
		return NULL;

	pud = pud_alloc(mm, p4d, addr);
	if (!pud)
		return NULL;

	if (sz == PUD_SIZE) {
		pte = (pte_t *)pud;
		goto out;
	}

	if (sz == PMD_SIZE) {
		if (want_pmd_share(vma, addr) && pud_none(pudp_get(pud)))
			pte = huge_pmd_share(mm, vma, addr, pud);
		else
			pte = (pte_t *)pmd_alloc(mm, pud, addr);
		goto out;
	}

	pmd = pmd_alloc(mm, pud, addr);
	if (!pmd)
		return NULL;

	for_each_napot_order(order) {
		if (napot_cont_size(order) == sz) {
			pte = pte_alloc_huge(mm, pmd, addr & napot_cont_mask(order));
			break;
		}
	}

out:
	if (pte) {
		pte_t pteval = ptep_get_lockless(pte);

		WARN_ON_ONCE(pte_present(pteval) && !pte_huge(pteval));
	}
	return pte;
}

pte_t *huge_pte_offset(struct mm_struct *mm,
		       unsigned long addr,
		       unsigned long sz)
{
	unsigned long order;
	pte_t *pte = NULL;
	pgd_t *pgd;
	p4d_t *p4d;
	pud_t *pud;
	pmd_t *pmd;

	pgd = pgd_offset(mm, addr);
	if (!pgd_present(pgdp_get(pgd)))
		return NULL;

	p4d = p4d_offset(pgd, addr);
	if (!p4d_present(p4dp_get(p4d)))
		return NULL;

	pud = pud_offset(p4d, addr);
	if (sz == PUD_SIZE)
		/* must be pud huge, non-present or none */
		return (pte_t *)pud;

	if (!pud_present(pudp_get(pud)))
		return NULL;

	pmd = pmd_offset(pud, addr);
	if (sz == PMD_SIZE)
		/* must be pmd huge, non-present or none */
		return (pte_t *)pmd;

	if (!pmd_present(pmdp_get(pmd)))
		return NULL;

	for_each_napot_order(order) {
		if (napot_cont_size(order) == sz) {
			pte = pte_offset_huge(pmd, addr & napot_cont_mask(order));
			break;
		}
	}
	return pte;
}

unsigned long hugetlb_mask_last_page(struct hstate *h)
{
	unsigned long hp_size = huge_page_size(h);

	switch (hp_size) {
#ifndef __PAGETABLE_PMD_FOLDED
	case PUD_SIZE:
		return P4D_SIZE - PUD_SIZE;
#endif
	case PMD_SIZE:
		return PUD_SIZE - PMD_SIZE;
	case napot_cont_size(NAPOT_CONT64KB_ORDER):
		return PMD_SIZE - napot_cont_size(NAPOT_CONT64KB_ORDER);
	default:
		break;
	}

	return 0UL;
}

static pte_t get_clear_contig(struct mm_struct *mm,
			      unsigned long addr,
			      pte_t *ptep,
			      unsigned long pte_num)
{
	pte_t orig_pte = ptep_get(ptep);
	unsigned long i;

	for (i = 0; i < pte_num; i++, addr += PAGE_SIZE, ptep++) {
		pte_t pte = ptep_get_and_clear(mm, addr, ptep);

		if (pte_dirty(pte))
			orig_pte = pte_mkdirty(orig_pte);

		if (pte_young(pte))
			orig_pte = pte_mkyoung(orig_pte);
	}

	return orig_pte;
}

static pte_t get_clear_contig_flush(struct mm_struct *mm,
				    unsigned long addr,
				    pte_t *ptep,
				    unsigned long pte_num)
{
	pte_t orig_pte = get_clear_contig(mm, addr, ptep, pte_num);
	struct vm_area_struct vma = TLB_FLUSH_VMA(mm, 0);
	bool valid = !pte_none(orig_pte);

	if (valid)
		flush_tlb_range(&vma, addr, addr + (PAGE_SIZE * pte_num));

	return orig_pte;
}

pte_t arch_make_huge_pte(pte_t entry, unsigned int shift, vm_flags_t flags)
{
	unsigned long order;

	for_each_napot_order(order) {
		if (shift == napot_cont_shift(order)) {
			entry = pte_mknapot(entry, order);
			break;
		}
	}
	if (order == NAPOT_ORDER_MAX)
		entry = pte_mkhuge(entry);

	return entry;
}

static void clear_flush(struct mm_struct *mm,
			unsigned long addr,
			pte_t *ptep,
			unsigned long pgsize,
			unsigned long ncontig)
{
	struct vm_area_struct vma = TLB_FLUSH_VMA(mm, 0);
	unsigned long i, saddr = addr;

	for (i = 0; i < ncontig; i++, addr += pgsize, ptep++)
		ptep_get_and_clear(mm, addr, ptep);

	flush_tlb_range(&vma, saddr, addr);
}

/*
 * When dealing with NAPOT mappings, the privileged specification indicates that
 * "if an update needs to be made, the OS generally should first mark all of the
 * PTEs invalid, then issue SFENCE.VMA instruction(s) covering all 4 KiB regions
 * within the range, [...] then update the PTE(s), as described in Section
 * 4.2.1.". That's the equivalent of the Break-Before-Make approach used by
 * arm64.
 */
void set_huge_pte_at(struct mm_struct *mm,
		     unsigned long addr,
		     pte_t *ptep,
		     pte_t pte,
		     unsigned long sz)
{
	unsigned long hugepage_shift, pgsize;
	int i, pte_num;

	if (sz >= PGDIR_SIZE)
		hugepage_shift = PGDIR_SHIFT;
	else if (sz >= P4D_SIZE)
		hugepage_shift = P4D_SHIFT;
	else if (sz >= PUD_SIZE)
		hugepage_shift = PUD_SHIFT;
	else if (sz >= PMD_SIZE)
		hugepage_shift = PMD_SHIFT;
	else
		hugepage_shift = PAGE_SHIFT;

	pte_num = sz >> hugepage_shift;
	pgsize = 1 << hugepage_shift;

	if (!pte_present(pte)) {
		for (i = 0; i < pte_num; i++, ptep++, addr += pgsize)
			set_ptes(mm, addr, ptep, pte, 1);
		return;
	}

	if (!pte_napot(pte)) {
		set_ptes(mm, addr, ptep, pte, 1);
		return;
	}

	clear_flush(mm, addr, ptep, pgsize, pte_num);

	for (i = 0; i < pte_num; i++, ptep++, addr += pgsize)
		set_pte_at(mm, addr, ptep, pte);
}

int huge_ptep_set_access_flags(struct vm_area_struct *vma,
			       unsigned long addr,
			       pte_t *ptep,
			       pte_t pte,
			       int dirty)
{
	struct mm_struct *mm = vma->vm_mm;
	unsigned long order;
	pte_t orig_pte;
	int i, pte_num;

	if (!pte_napot(pte))
		return ptep_set_access_flags(vma, addr, ptep, pte, dirty);

	order = napot_cont_order(pte);
	pte_num = napot_pte_num(order);
	ptep = huge_pte_offset(mm, addr, napot_cont_size(order));
	orig_pte = get_clear_contig_flush(mm, addr, ptep, pte_num);

	if (pte_dirty(orig_pte))
		pte = pte_mkdirty(pte);

	if (pte_young(orig_pte))
		pte = pte_mkyoung(pte);

	for (i = 0; i < pte_num; i++, addr += PAGE_SIZE, ptep++)
		set_pte_at(mm, addr, ptep, pte);

	return true;
}

pte_t huge_ptep_get_and_clear(struct mm_struct *mm,
			      unsigned long addr,
			      pte_t *ptep)
{
	pte_t orig_pte = ptep_get(ptep);
	int pte_num;

	if (!pte_napot(orig_pte))
		return ptep_get_and_clear(mm, addr, ptep);

	pte_num = napot_pte_num(napot_cont_order(orig_pte));

	return get_clear_contig(mm, addr, ptep, pte_num);
}

void huge_ptep_set_wrprotect(struct mm_struct *mm,
			     unsigned long addr,
			     pte_t *ptep)
{
	pte_t pte = ptep_get(ptep);
	unsigned long order;
	pte_t orig_pte;
	int i, pte_num;

	if (!pte_napot(pte)) {
		ptep_set_wrprotect(mm, addr, ptep);
		return;
	}

	order = napot_cont_order(pte);
	pte_num = napot_pte_num(order);
	ptep = huge_pte_offset(mm, addr, napot_cont_size(order));
	orig_pte = get_clear_contig_flush(mm, addr, ptep, pte_num);

	orig_pte = pte_wrprotect(orig_pte);

	for (i = 0; i < pte_num; i++, addr += PAGE_SIZE, ptep++)
		set_pte_at(mm, addr, ptep, orig_pte);
}

pte_t huge_ptep_clear_flush(struct vm_area_struct *vma,
			    unsigned long addr,
			    pte_t *ptep)
{
	pte_t pte = ptep_get(ptep);
	int pte_num;

	if (!pte_napot(pte))
		return ptep_clear_flush(vma, addr, ptep);

	pte_num = napot_pte_num(napot_cont_order(pte));

	return get_clear_contig_flush(vma->vm_mm, addr, ptep, pte_num);
}

void huge_pte_clear(struct mm_struct *mm,
		    unsigned long addr,
		    pte_t *ptep,
		    unsigned long sz)
{
	pte_t pte = ptep_get(ptep);
	int i, pte_num;

	if (!pte_napot(pte)) {
		pte_clear(mm, addr, ptep);
		return;
	}

	pte_num = napot_pte_num(napot_cont_order(pte));
	for (i = 0; i < pte_num; i++, addr += PAGE_SIZE, ptep++)
		pte_clear(mm, addr, ptep);
}

static bool is_napot_size(unsigned long size)
{
	unsigned long order;

	if (!has_svnapot())
		return false;

	for_each_napot_order(order) {
		if (size == napot_cont_size(order))
			return true;
	}
	return false;
}

static __init int napot_hugetlbpages_init(void)
{
	if (has_svnapot()) {
		unsigned long order;

		for_each_napot_order(order)
			hugetlb_add_hstate(order);
	}
	return 0;
}
arch_initcall(napot_hugetlbpages_init);

#else

static bool is_napot_size(unsigned long size)
{
	return false;
}

#endif /*CONFIG_RISCV_ISA_SVNAPOT*/

<<<<<<< HEAD
int pud_huge(pud_t pud)
{
	return pud_leaf(pud);
}

int pmd_huge(pmd_t pmd)
{
	return pmd_leaf(pmd);
}

=======
>>>>>>> 0c383648
static bool __hugetlb_valid_size(unsigned long size)
{
	if (size == HPAGE_SIZE)
		return true;
	else if (IS_ENABLED(CONFIG_64BIT) && size == PUD_SIZE)
		return true;
	else if (is_napot_size(size))
		return true;
	else
		return false;
}

bool __init arch_hugetlb_valid_size(unsigned long size)
{
	return __hugetlb_valid_size(size);
}

#ifdef CONFIG_ARCH_ENABLE_HUGEPAGE_MIGRATION
bool arch_hugetlb_migration_supported(struct hstate *h)
{
	return __hugetlb_valid_size(huge_page_size(h));
}
#endif

#ifdef CONFIG_CONTIG_ALLOC
static __init int gigantic_pages_init(void)
{
	/* With CONTIG_ALLOC, we can allocate gigantic pages at runtime */
	if (IS_ENABLED(CONFIG_64BIT))
		hugetlb_add_hstate(PUD_SHIFT - PAGE_SHIFT);
	return 0;
}
arch_initcall(gigantic_pages_init);
#endif<|MERGE_RESOLUTION|>--- conflicted
+++ resolved
@@ -399,19 +399,6 @@
 
 #endif /*CONFIG_RISCV_ISA_SVNAPOT*/
 
-<<<<<<< HEAD
-int pud_huge(pud_t pud)
-{
-	return pud_leaf(pud);
-}
-
-int pmd_huge(pmd_t pmd)
-{
-	return pmd_leaf(pmd);
-}
-
-=======
->>>>>>> 0c383648
 static bool __hugetlb_valid_size(unsigned long size)
 {
 	if (size == HPAGE_SIZE)
