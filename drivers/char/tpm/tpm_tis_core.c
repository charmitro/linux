// SPDX-License-Identifier: GPL-2.0-only
/*
 * Copyright (C) 2005, 2006 IBM Corporation
 * Copyright (C) 2014, 2015 Intel Corporation
 *
 * Authors:
 * Leendert van Doorn <leendert@watson.ibm.com>
 * Kylene Hall <kjhall@us.ibm.com>
 *
 * Maintained by: <tpmdd-devel@lists.sourceforge.net>
 *
 * Device driver for TCG/TCPA TPM (trusted platform module).
 * Specifications at www.trustedcomputinggroup.org
 *
 * This device driver implements the TPM interface as defined in
 * the TCG TPM Interface Spec version 1.2, revision 1.0.
 */
#include <linux/init.h>
#include <linux/module.h>
#include <linux/moduleparam.h>
#include <linux/pnp.h>
#include <linux/slab.h>
#include <linux/interrupt.h>
#include <linux/wait.h>
#include <linux/acpi.h>
#include <linux/freezer.h>
#include "tpm.h"
#include "tpm_tis_core.h"

static void tpm_tis_clkrun_enable(struct tpm_chip *chip, bool value);

static bool wait_for_tpm_stat_cond(struct tpm_chip *chip, u8 mask,
					bool check_cancel, bool *canceled)
{
	u8 status = chip->ops->status(chip);

	*canceled = false;
	if ((status & mask) == mask)
		return true;
	if (check_cancel && chip->ops->req_canceled(chip, status)) {
		*canceled = true;
		return true;
	}
	return false;
}

static int wait_for_tpm_stat(struct tpm_chip *chip, u8 mask,
		unsigned long timeout, wait_queue_head_t *queue,
		bool check_cancel)
{
	struct tpm_tis_data *priv = dev_get_drvdata(&chip->dev);
	unsigned long stop;
	long rc;
	u8 status;
	bool canceled = false;

	/* check current status */
	status = chip->ops->status(chip);
	if ((status & mask) == mask)
		return 0;

	stop = jiffies + timeout;

	if (chip->flags & TPM_CHIP_FLAG_IRQ) {
again:
		timeout = stop - jiffies;
		if ((long)timeout <= 0)
			return -ETIME;
		rc = wait_event_interruptible_timeout(*queue,
			wait_for_tpm_stat_cond(chip, mask, check_cancel,
					       &canceled),
			timeout);
		if (rc > 0) {
			if (canceled)
				return -ECANCELED;
			return 0;
		}
		if (rc == -ERESTARTSYS && freezing(current)) {
			clear_thread_flag(TIF_SIGPENDING);
			goto again;
		}
	} else {
		do {
			usleep_range(priv->timeout_min,
				     priv->timeout_max);
			status = chip->ops->status(chip);
			if ((status & mask) == mask)
				return 0;
		} while (time_before(jiffies, stop));
	}
	return -ETIME;
}

/* Before we attempt to access the TPM we must see that the valid bit is set.
 * The specification says that this bit is 0 at reset and remains 0 until the
 * 'TPM has gone through its self test and initialization and has established
 * correct values in the other bits.'
 */
static int wait_startup(struct tpm_chip *chip, int l)
{
	struct tpm_tis_data *priv = dev_get_drvdata(&chip->dev);
	unsigned long stop = jiffies + chip->timeout_a;

	do {
		int rc;
		u8 access;

		rc = tpm_tis_read8(priv, TPM_ACCESS(l), &access);
		if (rc < 0)
			return rc;

		if (access & TPM_ACCESS_VALID)
			return 0;
		tpm_msleep(TPM_TIMEOUT);
	} while (time_before(jiffies, stop));
	return -1;
}

static bool check_locality(struct tpm_chip *chip, int l)
{
	struct tpm_tis_data *priv = dev_get_drvdata(&chip->dev);
	int rc;
	u8 access;

	rc = tpm_tis_read8(priv, TPM_ACCESS(l), &access);
	if (rc < 0)
		return false;

	if ((access & (TPM_ACCESS_ACTIVE_LOCALITY | TPM_ACCESS_VALID
		       | TPM_ACCESS_REQUEST_USE)) ==
	    (TPM_ACCESS_ACTIVE_LOCALITY | TPM_ACCESS_VALID)) {
		priv->locality = l;
		return true;
	}

	return false;
}

static int release_locality(struct tpm_chip *chip, int l)
{
	struct tpm_tis_data *priv = dev_get_drvdata(&chip->dev);

	tpm_tis_write8(priv, TPM_ACCESS(l), TPM_ACCESS_ACTIVE_LOCALITY);

	return 0;
}

static int request_locality(struct tpm_chip *chip, int l)
{
	struct tpm_tis_data *priv = dev_get_drvdata(&chip->dev);
	unsigned long stop, timeout;
	long rc;

	if (check_locality(chip, l))
		return l;

	rc = tpm_tis_write8(priv, TPM_ACCESS(l), TPM_ACCESS_REQUEST_USE);
	if (rc < 0)
		return rc;

	stop = jiffies + chip->timeout_a;

	if (chip->flags & TPM_CHIP_FLAG_IRQ) {
again:
		timeout = stop - jiffies;
		if ((long)timeout <= 0)
			return -1;
		rc = wait_event_interruptible_timeout(priv->int_queue,
						      (check_locality
						       (chip, l)),
						      timeout);
		if (rc > 0)
			return l;
		if (rc == -ERESTARTSYS && freezing(current)) {
			clear_thread_flag(TIF_SIGPENDING);
			goto again;
		}
	} else {
		/* wait for burstcount */
		do {
			if (check_locality(chip, l))
				return l;
			tpm_msleep(TPM_TIMEOUT);
		} while (time_before(jiffies, stop));
	}
	return -1;
}

static u8 tpm_tis_status(struct tpm_chip *chip)
{
	struct tpm_tis_data *priv = dev_get_drvdata(&chip->dev);
	int rc;
	u8 status;

	rc = tpm_tis_read8(priv, TPM_STS(priv->locality), &status);
	if (rc < 0)
		return 0;

	if (unlikely((status & TPM_STS_READ_ZERO) != 0)) {
		if  (!test_and_set_bit(TPM_TIS_INVALID_STATUS, &priv->flags)) {
			/*
			 * If this trips, the chances are the read is
			 * returning 0xff because the locality hasn't been
			 * acquired.  Usually because tpm_try_get_ops() hasn't
			 * been called before doing a TPM operation.
			 */
			dev_err(&chip->dev, "invalid TPM_STS.x 0x%02x, dumping stack for forensics\n",
				status);

			/*
			 * Dump stack for forensics, as invalid TPM_STS.x could be
			 * potentially triggered by impaired tpm_try_get_ops() or
			 * tpm_find_get_ops().
			 */
			dump_stack();
		}

		return 0;
	}

	return status;
}

static void tpm_tis_ready(struct tpm_chip *chip)
{
	struct tpm_tis_data *priv = dev_get_drvdata(&chip->dev);

	/* this causes the current command to be aborted */
	tpm_tis_write8(priv, TPM_STS(priv->locality), TPM_STS_COMMAND_READY);
}

static int get_burstcount(struct tpm_chip *chip)
{
	struct tpm_tis_data *priv = dev_get_drvdata(&chip->dev);
	unsigned long stop;
	int burstcnt, rc;
	u32 value;

	/* wait for burstcount */
	if (chip->flags & TPM_CHIP_FLAG_TPM2)
		stop = jiffies + chip->timeout_a;
	else
		stop = jiffies + chip->timeout_d;
	do {
		rc = tpm_tis_read32(priv, TPM_STS(priv->locality), &value);
		if (rc < 0)
			return rc;

		burstcnt = (value >> 8) & 0xFFFF;
		if (burstcnt)
			return burstcnt;
		usleep_range(TPM_TIMEOUT_USECS_MIN, TPM_TIMEOUT_USECS_MAX);
	} while (time_before(jiffies, stop));
	return -EBUSY;
}

static int recv_data(struct tpm_chip *chip, u8 *buf, size_t count)
{
	struct tpm_tis_data *priv = dev_get_drvdata(&chip->dev);
	int size = 0, burstcnt, rc;

	while (size < count) {
		rc = wait_for_tpm_stat(chip,
				 TPM_STS_DATA_AVAIL | TPM_STS_VALID,
				 chip->timeout_c,
				 &priv->read_queue, true);
		if (rc < 0)
			return rc;
		burstcnt = get_burstcount(chip);
		if (burstcnt < 0) {
			dev_err(&chip->dev, "Unable to read burstcount\n");
			return burstcnt;
		}
		burstcnt = min_t(int, burstcnt, count - size);

		rc = tpm_tis_read_bytes(priv, TPM_DATA_FIFO(priv->locality),
					burstcnt, buf + size);
		if (rc < 0)
			return rc;

		size += burstcnt;
	}
	return size;
}

static int tpm_tis_recv(struct tpm_chip *chip, u8 *buf, size_t count)
{
	struct tpm_tis_data *priv = dev_get_drvdata(&chip->dev);
	int size = 0;
	int status;
	u32 expected;

	if (count < TPM_HEADER_SIZE) {
		size = -EIO;
		goto out;
	}

	size = recv_data(chip, buf, TPM_HEADER_SIZE);
	/* read first 10 bytes, including tag, paramsize, and result */
	if (size < TPM_HEADER_SIZE) {
		dev_err(&chip->dev, "Unable to read header\n");
		goto out;
	}

	expected = be32_to_cpu(*(__be32 *) (buf + 2));
	if (expected > count || expected < TPM_HEADER_SIZE) {
		size = -EIO;
		goto out;
	}

	size += recv_data(chip, &buf[TPM_HEADER_SIZE],
			  expected - TPM_HEADER_SIZE);
	if (size < expected) {
		dev_err(&chip->dev, "Unable to read remainder of result\n");
		size = -ETIME;
		goto out;
	}

	if (wait_for_tpm_stat(chip, TPM_STS_VALID, chip->timeout_c,
				&priv->int_queue, false) < 0) {
		size = -ETIME;
		goto out;
	}
	status = tpm_tis_status(chip);
	if (status & TPM_STS_DATA_AVAIL) {	/* retry? */
		dev_err(&chip->dev, "Error left over data\n");
		size = -EIO;
		goto out;
	}

out:
	tpm_tis_ready(chip);
	return size;
}

/*
 * If interrupts are used (signaled by an irq set in the vendor structure)
 * tpm.c can skip polling for the data to be available as the interrupt is
 * waited for here
 */
static int tpm_tis_send_data(struct tpm_chip *chip, const u8 *buf, size_t len)
{
	struct tpm_tis_data *priv = dev_get_drvdata(&chip->dev);
	int rc, status, burstcnt;
	size_t count = 0;
	bool itpm = priv->flags & TPM_TIS_ITPM_WORKAROUND;

	status = tpm_tis_status(chip);
	if ((status & TPM_STS_COMMAND_READY) == 0) {
		tpm_tis_ready(chip);
		if (wait_for_tpm_stat
		    (chip, TPM_STS_COMMAND_READY, chip->timeout_b,
		     &priv->int_queue, false) < 0) {
			rc = -ETIME;
			goto out_err;
		}
	}

	while (count < len - 1) {
		burstcnt = get_burstcount(chip);
		if (burstcnt < 0) {
			dev_err(&chip->dev, "Unable to read burstcount\n");
			rc = burstcnt;
			goto out_err;
		}
		burstcnt = min_t(int, burstcnt, len - count - 1);
		rc = tpm_tis_write_bytes(priv, TPM_DATA_FIFO(priv->locality),
					 burstcnt, buf + count);
		if (rc < 0)
			goto out_err;

		count += burstcnt;

		if (wait_for_tpm_stat(chip, TPM_STS_VALID, chip->timeout_c,
					&priv->int_queue, false) < 0) {
			rc = -ETIME;
			goto out_err;
		}
		status = tpm_tis_status(chip);
		if (!itpm && (status & TPM_STS_DATA_EXPECT) == 0) {
			rc = -EIO;
			goto out_err;
		}
	}

	/* write last byte */
	rc = tpm_tis_write8(priv, TPM_DATA_FIFO(priv->locality), buf[count]);
	if (rc < 0)
		goto out_err;

	if (wait_for_tpm_stat(chip, TPM_STS_VALID, chip->timeout_c,
				&priv->int_queue, false) < 0) {
		rc = -ETIME;
		goto out_err;
	}
	status = tpm_tis_status(chip);
	if (!itpm && (status & TPM_STS_DATA_EXPECT) != 0) {
		rc = -EIO;
		goto out_err;
	}

	return 0;

out_err:
	tpm_tis_ready(chip);
	return rc;
}

static void disable_interrupts(struct tpm_chip *chip)
{
	struct tpm_tis_data *priv = dev_get_drvdata(&chip->dev);
	u32 intmask;
	int rc;

	if (priv->irq == 0)
		return;

	rc = tpm_tis_read32(priv, TPM_INT_ENABLE(priv->locality), &intmask);
	if (rc < 0)
		intmask = 0;

	intmask &= ~TPM_GLOBAL_INT_ENABLE;
	rc = tpm_tis_write32(priv, TPM_INT_ENABLE(priv->locality), intmask);

	devm_free_irq(chip->dev.parent, priv->irq, chip);
	priv->irq = 0;
	chip->flags &= ~TPM_CHIP_FLAG_IRQ;
}

/*
 * If interrupts are used (signaled by an irq set in the vendor structure)
 * tpm.c can skip polling for the data to be available as the interrupt is
 * waited for here
 */
static int tpm_tis_send_main(struct tpm_chip *chip, const u8 *buf, size_t len)
{
	struct tpm_tis_data *priv = dev_get_drvdata(&chip->dev);
	int rc;
	u32 ordinal;
	unsigned long dur;

	rc = tpm_tis_send_data(chip, buf, len);
	if (rc < 0)
		return rc;

	/* go and do it */
	rc = tpm_tis_write8(priv, TPM_STS(priv->locality), TPM_STS_GO);
	if (rc < 0)
		goto out_err;

	if (chip->flags & TPM_CHIP_FLAG_IRQ) {
		ordinal = be32_to_cpu(*((__be32 *) (buf + 6)));

		dur = tpm_calc_ordinal_duration(chip, ordinal);
		if (wait_for_tpm_stat
		    (chip, TPM_STS_DATA_AVAIL | TPM_STS_VALID, dur,
		     &priv->read_queue, false) < 0) {
			rc = -ETIME;
			goto out_err;
		}
	}
	return 0;
out_err:
	tpm_tis_ready(chip);
	return rc;
}

static int tpm_tis_send(struct tpm_chip *chip, u8 *buf, size_t len)
{
	int rc, irq;
	struct tpm_tis_data *priv = dev_get_drvdata(&chip->dev);

	if (!(chip->flags & TPM_CHIP_FLAG_IRQ) || priv->irq_tested)
		return tpm_tis_send_main(chip, buf, len);

	/* Verify receipt of the expected IRQ */
	irq = priv->irq;
	priv->irq = 0;
	chip->flags &= ~TPM_CHIP_FLAG_IRQ;
	rc = tpm_tis_send_main(chip, buf, len);
	priv->irq = irq;
	chip->flags |= TPM_CHIP_FLAG_IRQ;
	if (!priv->irq_tested)
		tpm_msleep(1);
	if (!priv->irq_tested)
		disable_interrupts(chip);
	priv->irq_tested = true;
	return rc;
}

struct tis_vendor_durations_override {
	u32 did_vid;
	struct tpm1_version version;
	unsigned long durations[3];
};

static const struct  tis_vendor_durations_override vendor_dur_overrides[] = {
	/* STMicroelectronics 0x104a */
	{ 0x0000104a,
	  { 1, 2, 8, 28 },
	  { (2 * 60 * HZ), (2 * 60 * HZ), (2 * 60 * HZ) } },
};

static void tpm_tis_update_durations(struct tpm_chip *chip,
				     unsigned long *duration_cap)
{
	struct tpm_tis_data *priv = dev_get_drvdata(&chip->dev);
	struct tpm1_version *version;
	u32 did_vid;
	int i, rc;
	cap_t cap;

	chip->duration_adjusted = false;

	if (chip->ops->clk_enable != NULL)
		chip->ops->clk_enable(chip, true);

	rc = tpm_tis_read32(priv, TPM_DID_VID(0), &did_vid);
	if (rc < 0) {
		dev_warn(&chip->dev, "%s: failed to read did_vid. %d\n",
			 __func__, rc);
		goto out;
	}

	/* Try to get a TPM version 1.2 or 1.1 TPM_CAP_VERSION_INFO */
	rc = tpm1_getcap(chip, TPM_CAP_VERSION_1_2, &cap,
			 "attempting to determine the 1.2 version",
			 sizeof(cap.version2));
	if (!rc) {
		version = &cap.version2.version;
	} else {
		rc = tpm1_getcap(chip, TPM_CAP_VERSION_1_1, &cap,
				 "attempting to determine the 1.1 version",
				 sizeof(cap.version1));

		if (rc)
			goto out;

		version = &cap.version1;
	}

	for (i = 0; i != ARRAY_SIZE(vendor_dur_overrides); i++) {
		if (vendor_dur_overrides[i].did_vid != did_vid)
			continue;

		if ((version->major ==
		     vendor_dur_overrides[i].version.major) &&
		    (version->minor ==
		     vendor_dur_overrides[i].version.minor) &&
		    (version->rev_major ==
		     vendor_dur_overrides[i].version.rev_major) &&
		    (version->rev_minor ==
		     vendor_dur_overrides[i].version.rev_minor)) {

			memcpy(duration_cap,
			       vendor_dur_overrides[i].durations,
			       sizeof(vendor_dur_overrides[i].durations));

			chip->duration_adjusted = true;
			goto out;
		}
	}

out:
	if (chip->ops->clk_enable != NULL)
		chip->ops->clk_enable(chip, false);
}

struct tis_vendor_timeout_override {
	u32 did_vid;
	unsigned long timeout_us[4];
};

static const struct tis_vendor_timeout_override vendor_timeout_overrides[] = {
	/* Atmel 3204 */
	{ 0x32041114, { (TIS_SHORT_TIMEOUT*1000), (TIS_LONG_TIMEOUT*1000),
			(TIS_SHORT_TIMEOUT*1000), (TIS_SHORT_TIMEOUT*1000) } },
};

static void tpm_tis_update_timeouts(struct tpm_chip *chip,
				    unsigned long *timeout_cap)
{
	struct tpm_tis_data *priv = dev_get_drvdata(&chip->dev);
	int i, rc;
	u32 did_vid;

	chip->timeout_adjusted = false;

	if (chip->ops->clk_enable != NULL)
		chip->ops->clk_enable(chip, true);

	rc = tpm_tis_read32(priv, TPM_DID_VID(0), &did_vid);
	if (rc < 0) {
		dev_warn(&chip->dev, "%s: failed to read did_vid: %d\n",
			 __func__, rc);
		goto out;
	}

	for (i = 0; i != ARRAY_SIZE(vendor_timeout_overrides); i++) {
		if (vendor_timeout_overrides[i].did_vid != did_vid)
			continue;
		memcpy(timeout_cap, vendor_timeout_overrides[i].timeout_us,
		       sizeof(vendor_timeout_overrides[i].timeout_us));
		chip->timeout_adjusted = true;
	}

out:
	if (chip->ops->clk_enable != NULL)
		chip->ops->clk_enable(chip, false);

	return;
}

/*
 * Early probing for iTPM with STS_DATA_EXPECT flaw.
 * Try sending command without itpm flag set and if that
 * fails, repeat with itpm flag set.
 */
static int probe_itpm(struct tpm_chip *chip)
{
	struct tpm_tis_data *priv = dev_get_drvdata(&chip->dev);
	int rc = 0;
	static const u8 cmd_getticks[] = {
		0x00, 0xc1, 0x00, 0x00, 0x00, 0x0a,
		0x00, 0x00, 0x00, 0xf1
	};
	size_t len = sizeof(cmd_getticks);
	u16 vendor;

	if (priv->flags & TPM_TIS_ITPM_WORKAROUND)
		return 0;

	rc = tpm_tis_read16(priv, TPM_DID_VID(0), &vendor);
	if (rc < 0)
		return rc;

	/* probe only iTPMS */
	if (vendor != TPM_VID_INTEL)
		return 0;

	if (request_locality(chip, 0) != 0)
		return -EBUSY;

	rc = tpm_tis_send_data(chip, cmd_getticks, len);
	if (rc == 0)
		goto out;

	tpm_tis_ready(chip);

	priv->flags |= TPM_TIS_ITPM_WORKAROUND;

	rc = tpm_tis_send_data(chip, cmd_getticks, len);
	if (rc == 0)
		dev_info(&chip->dev, "Detected an iTPM.\n");
	else {
		priv->flags &= ~TPM_TIS_ITPM_WORKAROUND;
		rc = -EFAULT;
	}

out:
	tpm_tis_ready(chip);
	release_locality(chip, priv->locality);

	return rc;
}

static bool tpm_tis_req_canceled(struct tpm_chip *chip, u8 status)
{
	struct tpm_tis_data *priv = dev_get_drvdata(&chip->dev);

	switch (priv->manufacturer_id) {
	case TPM_VID_WINBOND:
		return ((status == TPM_STS_VALID) ||
			(status == (TPM_STS_VALID | TPM_STS_COMMAND_READY)));
	case TPM_VID_STM:
		return (status == (TPM_STS_VALID | TPM_STS_COMMAND_READY));
	default:
		return (status == TPM_STS_COMMAND_READY);
	}
}

static irqreturn_t tis_int_handler(int dummy, void *dev_id)
{
	struct tpm_chip *chip = dev_id;
	struct tpm_tis_data *priv = dev_get_drvdata(&chip->dev);
	u32 interrupt;
	int i, rc;

	rc = tpm_tis_read32(priv, TPM_INT_STATUS(priv->locality), &interrupt);
	if (rc < 0)
		return IRQ_NONE;

	if (interrupt == 0)
		return IRQ_NONE;

	priv->irq_tested = true;
	if (interrupt & TPM_INTF_DATA_AVAIL_INT)
		wake_up_interruptible(&priv->read_queue);
	if (interrupt & TPM_INTF_LOCALITY_CHANGE_INT)
		for (i = 0; i < 5; i++)
			if (check_locality(chip, i))
				break;
	if (interrupt &
	    (TPM_INTF_LOCALITY_CHANGE_INT | TPM_INTF_STS_VALID_INT |
	     TPM_INTF_CMD_READY_INT))
		wake_up_interruptible(&priv->int_queue);

	/* Clear interrupts handled with TPM_EOI */
	rc = tpm_tis_write32(priv, TPM_INT_STATUS(priv->locality), interrupt);
	if (rc < 0)
		return IRQ_NONE;

	tpm_tis_read32(priv, TPM_INT_STATUS(priv->locality), &interrupt);
	return IRQ_HANDLED;
}

static int tpm_tis_gen_interrupt(struct tpm_chip *chip)
{
	const char *desc = "attempting to generate an interrupt";
	u32 cap2;
	cap_t cap;
	int ret;

	ret = request_locality(chip, 0);
	if (ret < 0)
		return ret;

	if (chip->flags & TPM_CHIP_FLAG_TPM2)
		ret = tpm2_get_tpm_pt(chip, 0x100, &cap2, desc);
	else
		ret = tpm1_getcap(chip, TPM_CAP_PROP_TIS_TIMEOUT, &cap, desc, 0);

	release_locality(chip, 0);

	return ret;
}

/* Register the IRQ and issue a command that will cause an interrupt. If an
 * irq is seen then leave the chip setup for IRQ operation, otherwise reverse
 * everything and leave in polling mode. Returns 0 on success.
 */
static int tpm_tis_probe_irq_single(struct tpm_chip *chip, u32 intmask,
				    int flags, int irq)
{
	struct tpm_tis_data *priv = dev_get_drvdata(&chip->dev);
	u8 original_int_vec;
	int rc;
	u32 int_status;

	if (devm_request_irq(chip->dev.parent, irq, tis_int_handler, flags,
			     dev_name(&chip->dev), chip) != 0) {
		dev_info(&chip->dev, "Unable to request irq: %d for probe\n",
			 irq);
		return -1;
	}
	priv->irq = irq;

	rc = tpm_tis_read8(priv, TPM_INT_VECTOR(priv->locality),
			   &original_int_vec);
	if (rc < 0)
		return rc;

	rc = tpm_tis_write8(priv, TPM_INT_VECTOR(priv->locality), irq);
	if (rc < 0)
		return rc;

	rc = tpm_tis_read32(priv, TPM_INT_STATUS(priv->locality), &int_status);
	if (rc < 0)
		return rc;

	/* Clear all existing */
	rc = tpm_tis_write32(priv, TPM_INT_STATUS(priv->locality), int_status);
	if (rc < 0)
		return rc;

	/* Turn on */
	rc = tpm_tis_write32(priv, TPM_INT_ENABLE(priv->locality),
			     intmask | TPM_GLOBAL_INT_ENABLE);
	if (rc < 0)
		return rc;

	priv->irq_tested = false;

	/* Generate an interrupt by having the core call through to
	 * tpm_tis_send
	 */
	rc = tpm_tis_gen_interrupt(chip);
	if (rc < 0)
		return rc;

	/* tpm_tis_send will either confirm the interrupt is working or it
	 * will call disable_irq which undoes all of the above.
	 */
	if (!(chip->flags & TPM_CHIP_FLAG_IRQ)) {
		rc = tpm_tis_write8(priv, original_int_vec,
				TPM_INT_VECTOR(priv->locality));
		if (rc < 0)
			return rc;

		return 1;
	}

	return 0;
}

/* Try to find the IRQ the TPM is using. This is for legacy x86 systems that
 * do not have ACPI/etc. We typically expect the interrupt to be declared if
 * present.
 */
static void tpm_tis_probe_irq(struct tpm_chip *chip, u32 intmask)
{
	struct tpm_tis_data *priv = dev_get_drvdata(&chip->dev);
	u8 original_int_vec;
	int i, rc;

	rc = tpm_tis_read8(priv, TPM_INT_VECTOR(priv->locality),
			   &original_int_vec);
	if (rc < 0)
		return;

	if (!original_int_vec) {
		if (IS_ENABLED(CONFIG_X86))
			for (i = 3; i <= 15; i++)
				if (!tpm_tis_probe_irq_single(chip, intmask, 0,
							      i))
					return;
	} else if (!tpm_tis_probe_irq_single(chip, intmask, 0,
					     original_int_vec))
		return;
}

void tpm_tis_remove(struct tpm_chip *chip)
{
	struct tpm_tis_data *priv = dev_get_drvdata(&chip->dev);
	u32 reg = TPM_INT_ENABLE(priv->locality);
	u32 interrupt;
	int rc;

	tpm_tis_clkrun_enable(chip, true);

	rc = tpm_tis_read32(priv, reg, &interrupt);
	if (rc < 0)
		interrupt = 0;

	tpm_tis_write32(priv, reg, ~TPM_GLOBAL_INT_ENABLE & interrupt);

	tpm_tis_clkrun_enable(chip, false);

	if (priv->ilb_base_addr)
		iounmap(priv->ilb_base_addr);
}
EXPORT_SYMBOL_GPL(tpm_tis_remove);

/**
 * tpm_tis_clkrun_enable() - Keep clkrun protocol disabled for entire duration
 *                           of a single TPM command
 * @chip:	TPM chip to use
 * @value:	1 - Disable CLKRUN protocol, so that clocks are free running
 *		0 - Enable CLKRUN protocol
 * Call this function directly in tpm_tis_remove() in error or driver removal
 * path, since the chip->ops is set to NULL in tpm_chip_unregister().
 */
static void tpm_tis_clkrun_enable(struct tpm_chip *chip, bool value)
{
	struct tpm_tis_data *data = dev_get_drvdata(&chip->dev);
	u32 clkrun_val;

	if (!IS_ENABLED(CONFIG_X86) || !is_bsw() ||
	    !data->ilb_base_addr)
		return;

	if (value) {
		data->clkrun_enabled++;
		if (data->clkrun_enabled > 1)
			return;
		clkrun_val = ioread32(data->ilb_base_addr + LPC_CNTRL_OFFSET);

		/* Disable LPC CLKRUN# */
		clkrun_val &= ~LPC_CLKRUN_EN;
		iowrite32(clkrun_val, data->ilb_base_addr + LPC_CNTRL_OFFSET);

		/*
		 * Write any random value on port 0x80 which is on LPC, to make
		 * sure LPC clock is running before sending any TPM command.
		 */
		outb(0xCC, 0x80);
	} else {
		data->clkrun_enabled--;
		if (data->clkrun_enabled)
			return;

		clkrun_val = ioread32(data->ilb_base_addr + LPC_CNTRL_OFFSET);

		/* Enable LPC CLKRUN# */
		clkrun_val |= LPC_CLKRUN_EN;
		iowrite32(clkrun_val, data->ilb_base_addr + LPC_CNTRL_OFFSET);

		/*
		 * Write any random value on port 0x80 which is on LPC, to make
		 * sure LPC clock is running before sending any TPM command.
		 */
		outb(0xCC, 0x80);
	}
}

static const struct tpm_class_ops tpm_tis = {
	.flags = TPM_OPS_AUTO_STARTUP,
	.status = tpm_tis_status,
	.recv = tpm_tis_recv,
	.send = tpm_tis_send,
	.cancel = tpm_tis_ready,
	.update_timeouts = tpm_tis_update_timeouts,
	.update_durations = tpm_tis_update_durations,
	.req_complete_mask = TPM_STS_DATA_AVAIL | TPM_STS_VALID,
	.req_complete_val = TPM_STS_DATA_AVAIL | TPM_STS_VALID,
	.req_canceled = tpm_tis_req_canceled,
	.request_locality = request_locality,
	.relinquish_locality = release_locality,
	.clk_enable = tpm_tis_clkrun_enable,
};

int tpm_tis_core_init(struct device *dev, struct tpm_tis_data *priv, int irq,
		      const struct tpm_tis_phy_ops *phy_ops,
		      acpi_handle acpi_dev_handle)
{
	u32 vendor;
	u32 intfcaps;
	u32 intmask;
	u32 clkrun_val;
	u8 rid;
	int rc, probe;
	struct tpm_chip *chip;

	chip = tpmm_chip_alloc(dev, &tpm_tis);
	if (IS_ERR(chip))
		return PTR_ERR(chip);

#ifdef CONFIG_ACPI
	chip->acpi_dev_handle = acpi_dev_handle;
#endif

	chip->hwrng.quality = priv->rng_quality;

	/* Maximum timeouts */
	chip->timeout_a = msecs_to_jiffies(TIS_TIMEOUT_A_MAX);
	chip->timeout_b = msecs_to_jiffies(TIS_TIMEOUT_B_MAX);
	chip->timeout_c = msecs_to_jiffies(TIS_TIMEOUT_C_MAX);
	chip->timeout_d = msecs_to_jiffies(TIS_TIMEOUT_D_MAX);
	priv->timeout_min = TPM_TIMEOUT_USECS_MIN;
	priv->timeout_max = TPM_TIMEOUT_USECS_MAX;
	priv->phy_ops = phy_ops;

<<<<<<< HEAD
	rc = tpm_tis_read32(priv, TPM_DID_VID(0), &vendor);
	if (rc < 0)
		goto out_err;

	priv->manufacturer_id = vendor;

	if (priv->manufacturer_id == TPM_VID_ATML &&
		!(chip->flags & TPM_CHIP_FLAG_TPM2)) {
		priv->timeout_min = TIS_TIMEOUT_MIN_ATML;
		priv->timeout_max = TIS_TIMEOUT_MAX_ATML;
	}

=======
>>>>>>> 754e0b0e
	dev_set_drvdata(&chip->dev, priv);

	rc = tpm_tis_read32(priv, TPM_DID_VID(0), &vendor);
	if (rc < 0)
		return rc;

	priv->manufacturer_id = vendor;

	if (priv->manufacturer_id == TPM_VID_ATML &&
		!(chip->flags & TPM_CHIP_FLAG_TPM2)) {
		priv->timeout_min = TIS_TIMEOUT_MIN_ATML;
		priv->timeout_max = TIS_TIMEOUT_MAX_ATML;
	}

	if (is_bsw()) {
		priv->ilb_base_addr = ioremap(INTEL_LEGACY_BLK_BASE_ADDR,
					ILB_REMAP_SIZE);
		if (!priv->ilb_base_addr)
			return -ENOMEM;

		clkrun_val = ioread32(priv->ilb_base_addr + LPC_CNTRL_OFFSET);
		/* Check if CLKRUN# is already not enabled in the LPC bus */
		if (!(clkrun_val & LPC_CLKRUN_EN)) {
			iounmap(priv->ilb_base_addr);
			priv->ilb_base_addr = NULL;
		}
	}

	if (chip->ops->clk_enable != NULL)
		chip->ops->clk_enable(chip, true);

	if (wait_startup(chip, 0) != 0) {
		rc = -ENODEV;
		goto out_err;
	}

	/* Take control of the TPM's interrupt hardware and shut it off */
	rc = tpm_tis_read32(priv, TPM_INT_ENABLE(priv->locality), &intmask);
	if (rc < 0)
		goto out_err;

	intmask |= TPM_INTF_CMD_READY_INT | TPM_INTF_LOCALITY_CHANGE_INT |
		   TPM_INTF_DATA_AVAIL_INT | TPM_INTF_STS_VALID_INT;
	intmask &= ~TPM_GLOBAL_INT_ENABLE;

	rc = request_locality(chip, 0);
	if (rc < 0) {
		rc = -ENODEV;
		goto out_err;
	}

	tpm_tis_write32(priv, TPM_INT_ENABLE(priv->locality), intmask);
	release_locality(chip, 0);

	rc = tpm_chip_start(chip);
	if (rc)
		goto out_err;
	rc = tpm2_probe(chip);
	tpm_chip_stop(chip);
	if (rc)
		goto out_err;

	rc = tpm_tis_read8(priv, TPM_RID(0), &rid);
	if (rc < 0)
		goto out_err;

	dev_info(dev, "%s TPM (device-id 0x%X, rev-id %d)\n",
		 (chip->flags & TPM_CHIP_FLAG_TPM2) ? "2.0" : "1.2",
		 vendor >> 16, rid);

	probe = probe_itpm(chip);
	if (probe < 0) {
		rc = -ENODEV;
		goto out_err;
	}

	/* Figure out the capabilities */
	rc = tpm_tis_read32(priv, TPM_INTF_CAPS(priv->locality), &intfcaps);
	if (rc < 0)
		goto out_err;

	dev_dbg(dev, "TPM interface capabilities (0x%x):\n",
		intfcaps);
	if (intfcaps & TPM_INTF_BURST_COUNT_STATIC)
		dev_dbg(dev, "\tBurst Count Static\n");
	if (intfcaps & TPM_INTF_CMD_READY_INT)
		dev_dbg(dev, "\tCommand Ready Int Support\n");
	if (intfcaps & TPM_INTF_INT_EDGE_FALLING)
		dev_dbg(dev, "\tInterrupt Edge Falling\n");
	if (intfcaps & TPM_INTF_INT_EDGE_RISING)
		dev_dbg(dev, "\tInterrupt Edge Rising\n");
	if (intfcaps & TPM_INTF_INT_LEVEL_LOW)
		dev_dbg(dev, "\tInterrupt Level Low\n");
	if (intfcaps & TPM_INTF_INT_LEVEL_HIGH)
		dev_dbg(dev, "\tInterrupt Level High\n");
	if (intfcaps & TPM_INTF_LOCALITY_CHANGE_INT)
		dev_dbg(dev, "\tLocality Change Int Support\n");
	if (intfcaps & TPM_INTF_STS_VALID_INT)
		dev_dbg(dev, "\tSts Valid Int Support\n");
	if (intfcaps & TPM_INTF_DATA_AVAIL_INT)
		dev_dbg(dev, "\tData Avail Int Support\n");

	/* INTERRUPT Setup */
	init_waitqueue_head(&priv->read_queue);
	init_waitqueue_head(&priv->int_queue);
	if (irq != -1) {
		/*
		 * Before doing irq testing issue a command to the TPM in polling mode
		 * to make sure it works. May as well use that command to set the
		 * proper timeouts for the driver.
		 */

		rc = request_locality(chip, 0);
		if (rc < 0)
			goto out_err;

		rc = tpm_get_timeouts(chip);

		release_locality(chip, 0);

		if (rc) {
			dev_err(dev, "Could not get TPM timeouts and durations\n");
			rc = -ENODEV;
			goto out_err;
		}

		if (irq) {
			tpm_tis_probe_irq_single(chip, intmask, IRQF_SHARED,
						 irq);
			if (!(chip->flags & TPM_CHIP_FLAG_IRQ)) {
				dev_err(&chip->dev, FW_BUG
					"TPM interrupt not working, polling instead\n");

				disable_interrupts(chip);
			}
		} else {
			tpm_tis_probe_irq(chip, intmask);
		}
	}

	rc = tpm_chip_register(chip);
	if (rc)
		goto out_err;

	if (chip->ops->clk_enable != NULL)
		chip->ops->clk_enable(chip, false);

	return 0;
out_err:
	if (chip->ops->clk_enable != NULL)
		chip->ops->clk_enable(chip, false);

	tpm_tis_remove(chip);

	return rc;
}
EXPORT_SYMBOL_GPL(tpm_tis_core_init);

#ifdef CONFIG_PM_SLEEP
static void tpm_tis_reenable_interrupts(struct tpm_chip *chip)
{
	struct tpm_tis_data *priv = dev_get_drvdata(&chip->dev);
	u32 intmask;
	int rc;

	if (chip->ops->clk_enable != NULL)
		chip->ops->clk_enable(chip, true);

	/* reenable interrupts that device may have lost or
	 * BIOS/firmware may have disabled
	 */
	rc = tpm_tis_write8(priv, TPM_INT_VECTOR(priv->locality), priv->irq);
	if (rc < 0)
		goto out;

	rc = tpm_tis_read32(priv, TPM_INT_ENABLE(priv->locality), &intmask);
	if (rc < 0)
		goto out;

	intmask |= TPM_INTF_CMD_READY_INT
	    | TPM_INTF_LOCALITY_CHANGE_INT | TPM_INTF_DATA_AVAIL_INT
	    | TPM_INTF_STS_VALID_INT | TPM_GLOBAL_INT_ENABLE;

	tpm_tis_write32(priv, TPM_INT_ENABLE(priv->locality), intmask);

out:
	if (chip->ops->clk_enable != NULL)
		chip->ops->clk_enable(chip, false);

	return;
}

int tpm_tis_resume(struct device *dev)
{
	struct tpm_chip *chip = dev_get_drvdata(dev);
	int ret;

	if (chip->flags & TPM_CHIP_FLAG_IRQ)
		tpm_tis_reenable_interrupts(chip);

	ret = tpm_pm_resume(dev);
	if (ret)
		return ret;

	/*
	 * TPM 1.2 requires self-test on resume. This function actually returns
	 * an error code but for unknown reason it isn't handled.
	 */
	if (!(chip->flags & TPM_CHIP_FLAG_TPM2)) {
		ret = request_locality(chip, 0);
		if (ret < 0)
			return ret;

		tpm1_do_selftest(chip);

		release_locality(chip, 0);
	}

	return 0;
}
EXPORT_SYMBOL_GPL(tpm_tis_resume);
#endif

MODULE_AUTHOR("Leendert van Doorn (leendert@watson.ibm.com)");
MODULE_DESCRIPTION("TPM Driver");
MODULE_VERSION("2.0");
MODULE_LICENSE("GPL");<|MERGE_RESOLUTION|>--- conflicted
+++ resolved
@@ -950,21 +950,6 @@
 	priv->timeout_max = TPM_TIMEOUT_USECS_MAX;
 	priv->phy_ops = phy_ops;
 
-<<<<<<< HEAD
-	rc = tpm_tis_read32(priv, TPM_DID_VID(0), &vendor);
-	if (rc < 0)
-		goto out_err;
-
-	priv->manufacturer_id = vendor;
-
-	if (priv->manufacturer_id == TPM_VID_ATML &&
-		!(chip->flags & TPM_CHIP_FLAG_TPM2)) {
-		priv->timeout_min = TIS_TIMEOUT_MIN_ATML;
-		priv->timeout_max = TIS_TIMEOUT_MAX_ATML;
-	}
-
-=======
->>>>>>> 754e0b0e
 	dev_set_drvdata(&chip->dev, priv);
 
 	rc = tpm_tis_read32(priv, TPM_DID_VID(0), &vendor);
