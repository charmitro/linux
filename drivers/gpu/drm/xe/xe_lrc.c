// SPDX-License-Identifier: MIT
/*
 * Copyright © 2021 Intel Corporation
 */

#include "xe_lrc.h"

#include <generated/xe_wa_oob.h>

#include <linux/ascii85.h>

#include "instructions/xe_mi_commands.h"
#include "instructions/xe_gfxpipe_commands.h"
#include "instructions/xe_gfx_state_commands.h"
#include "regs/xe_engine_regs.h"
#include "regs/xe_lrc_layout.h"
#include "xe_bb.h"
#include "xe_bo.h"
#include "xe_device.h"
#include "xe_drm_client.h"
#include "xe_exec_queue_types.h"
#include "xe_gt.h"
#include "xe_gt_printk.h"
#include "xe_hw_fence.h"
#include "xe_map.h"
#include "xe_memirq.h"
#include "xe_mmio.h"
#include "xe_sriov.h"
#include "xe_trace_lrc.h"
#include "xe_vm.h"
#include "xe_wa.h"

#define LRC_VALID				BIT_ULL(0)
#define LRC_PRIVILEGE				BIT_ULL(8)
#define LRC_ADDRESSING_MODE			GENMASK_ULL(4, 3)
#define LRC_LEGACY_64B_CONTEXT			3

#define LRC_ENGINE_CLASS			GENMASK_ULL(63, 61)
#define LRC_ENGINE_INSTANCE			GENMASK_ULL(53, 48)

#define LRC_PPHWSP_SIZE				SZ_4K
#define LRC_INDIRECT_RING_STATE_SIZE		SZ_4K

static struct xe_device *
lrc_to_xe(struct xe_lrc *lrc)
{
	return gt_to_xe(lrc->fence_ctx.gt);
}

size_t xe_gt_lrc_size(struct xe_gt *gt, enum xe_engine_class class)
{
	struct xe_device *xe = gt_to_xe(gt);
	size_t size;

	/* Per-process HW status page (PPHWSP) */
	size = LRC_PPHWSP_SIZE;

	/* Engine context image */
	switch (class) {
	case XE_ENGINE_CLASS_RENDER:
		if (GRAPHICS_VER(xe) >= 20)
			size += 3 * SZ_4K;
		else
			size += 13 * SZ_4K;
		break;
	case XE_ENGINE_CLASS_COMPUTE:
		if (GRAPHICS_VER(xe) >= 20)
			size += 2 * SZ_4K;
		else
			size += 13 * SZ_4K;
		break;
	default:
		WARN(1, "Unknown engine class: %d", class);
		fallthrough;
	case XE_ENGINE_CLASS_COPY:
	case XE_ENGINE_CLASS_VIDEO_DECODE:
	case XE_ENGINE_CLASS_VIDEO_ENHANCE:
	case XE_ENGINE_CLASS_OTHER:
		size += 1 * SZ_4K;
	}

	/* Add indirect ring state page */
	if (xe_gt_has_indirect_ring_state(gt))
		size += LRC_INDIRECT_RING_STATE_SIZE;

	return size;
}

/*
 * The per-platform tables are u8-encoded in @data. Decode @data and set the
 * addresses' offset and commands in @regs. The following encoding is used
 * for each byte. There are 2 steps: decoding commands and decoding addresses.
 *
 * Commands:
 * [7]: create NOPs - number of NOPs are set in lower bits
 * [6]: When creating MI_LOAD_REGISTER_IMM command, allow to set
 *      MI_LRI_FORCE_POSTED
 * [5:0]: Number of NOPs or registers to set values to in case of
 *        MI_LOAD_REGISTER_IMM
 *
 * Addresses: these are decoded after a MI_LOAD_REGISTER_IMM command by "count"
 * number of registers. They are set by using the REG/REG16 macros: the former
 * is used for offsets smaller than 0x200 while the latter is for values bigger
 * than that. Those macros already set all the bits documented below correctly:
 *
 * [7]: When a register offset needs more than 6 bits, use additional bytes, to
 *      follow, for the lower bits
 * [6:0]: Register offset, without considering the engine base.
 *
 * This function only tweaks the commands and register offsets. Values are not
 * filled out.
 */
static void set_offsets(u32 *regs,
			const u8 *data,
			const struct xe_hw_engine *hwe)
#define NOP(x) (BIT(7) | (x))
#define LRI(count, flags) ((flags) << 6 | (count) | \
			   BUILD_BUG_ON_ZERO(count >= BIT(6)))
#define POSTED BIT(0)
#define REG(x) (((x) >> 2) | BUILD_BUG_ON_ZERO(x >= 0x200))
#define REG16(x) \
	(((x) >> 9) | BIT(7) | BUILD_BUG_ON_ZERO(x >= 0x10000)), \
	(((x) >> 2) & 0x7f)
{
	const u32 base = hwe->mmio_base;

	while (*data) {
		u8 count, flags;

		if (*data & BIT(7)) { /* skip */
			count = *data++ & ~BIT(7);
			regs += count;
			continue;
		}

		count = *data & 0x3f;
		flags = *data >> 6;
		data++;

		*regs = MI_LOAD_REGISTER_IMM | MI_LRI_NUM_REGS(count);
		if (flags & POSTED)
			*regs |= MI_LRI_FORCE_POSTED;
		*regs |= MI_LRI_LRM_CS_MMIO;
		regs++;

		xe_gt_assert(hwe->gt, count);
		do {
			u32 offset = 0;
			u8 v;

			do {
				v = *data++;
				offset <<= 7;
				offset |= v & ~BIT(7);
			} while (v & BIT(7));

			regs[0] = base + (offset << 2);
			regs += 2;
		} while (--count);
	}

	*regs = MI_BATCH_BUFFER_END | BIT(0);
}

static const u8 gen12_xcs_offsets[] = {
	NOP(1),
	LRI(13, POSTED),
	REG16(0x244),
	REG(0x034),
	REG(0x030),
	REG(0x038),
	REG(0x03c),
	REG(0x168),
	REG(0x140),
	REG(0x110),
	REG(0x1c0),
	REG(0x1c4),
	REG(0x1c8),
	REG(0x180),
	REG16(0x2b4),

	NOP(5),
	LRI(9, POSTED),
	REG16(0x3a8),
	REG16(0x28c),
	REG16(0x288),
	REG16(0x284),
	REG16(0x280),
	REG16(0x27c),
	REG16(0x278),
	REG16(0x274),
	REG16(0x270),

	0
};

static const u8 dg2_xcs_offsets[] = {
	NOP(1),
	LRI(15, POSTED),
	REG16(0x244),
	REG(0x034),
	REG(0x030),
	REG(0x038),
	REG(0x03c),
	REG(0x168),
	REG(0x140),
	REG(0x110),
	REG(0x1c0),
	REG(0x1c4),
	REG(0x1c8),
	REG(0x180),
	REG16(0x2b4),
	REG(0x120),
	REG(0x124),

	NOP(1),
	LRI(9, POSTED),
	REG16(0x3a8),
	REG16(0x28c),
	REG16(0x288),
	REG16(0x284),
	REG16(0x280),
	REG16(0x27c),
	REG16(0x278),
	REG16(0x274),
	REG16(0x270),

	0
};

static const u8 gen12_rcs_offsets[] = {
	NOP(1),
	LRI(13, POSTED),
	REG16(0x244),
	REG(0x034),
	REG(0x030),
	REG(0x038),
	REG(0x03c),
	REG(0x168),
	REG(0x140),
	REG(0x110),
	REG(0x1c0),
	REG(0x1c4),
	REG(0x1c8),
	REG(0x180),
	REG16(0x2b4),

	NOP(5),
	LRI(9, POSTED),
	REG16(0x3a8),
	REG16(0x28c),
	REG16(0x288),
	REG16(0x284),
	REG16(0x280),
	REG16(0x27c),
	REG16(0x278),
	REG16(0x274),
	REG16(0x270),

	LRI(3, POSTED),
	REG(0x1b0),
	REG16(0x5a8),
	REG16(0x5ac),

	NOP(6),
	LRI(1, 0),
	REG(0x0c8),
	NOP(3 + 9 + 1),

	LRI(51, POSTED),
	REG16(0x588),
	REG16(0x588),
	REG16(0x588),
	REG16(0x588),
	REG16(0x588),
	REG16(0x588),
	REG(0x028),
	REG(0x09c),
	REG(0x0c0),
	REG(0x178),
	REG(0x17c),
	REG16(0x358),
	REG(0x170),
	REG(0x150),
	REG(0x154),
	REG(0x158),
	REG16(0x41c),
	REG16(0x600),
	REG16(0x604),
	REG16(0x608),
	REG16(0x60c),
	REG16(0x610),
	REG16(0x614),
	REG16(0x618),
	REG16(0x61c),
	REG16(0x620),
	REG16(0x624),
	REG16(0x628),
	REG16(0x62c),
	REG16(0x630),
	REG16(0x634),
	REG16(0x638),
	REG16(0x63c),
	REG16(0x640),
	REG16(0x644),
	REG16(0x648),
	REG16(0x64c),
	REG16(0x650),
	REG16(0x654),
	REG16(0x658),
	REG16(0x65c),
	REG16(0x660),
	REG16(0x664),
	REG16(0x668),
	REG16(0x66c),
	REG16(0x670),
	REG16(0x674),
	REG16(0x678),
	REG16(0x67c),
	REG(0x068),
	REG(0x084),
	NOP(1),

	0
};

static const u8 xehp_rcs_offsets[] = {
	NOP(1),
	LRI(13, POSTED),
	REG16(0x244),
	REG(0x034),
	REG(0x030),
	REG(0x038),
	REG(0x03c),
	REG(0x168),
	REG(0x140),
	REG(0x110),
	REG(0x1c0),
	REG(0x1c4),
	REG(0x1c8),
	REG(0x180),
	REG16(0x2b4),

	NOP(5),
	LRI(9, POSTED),
	REG16(0x3a8),
	REG16(0x28c),
	REG16(0x288),
	REG16(0x284),
	REG16(0x280),
	REG16(0x27c),
	REG16(0x278),
	REG16(0x274),
	REG16(0x270),

	LRI(3, POSTED),
	REG(0x1b0),
	REG16(0x5a8),
	REG16(0x5ac),

	NOP(6),
	LRI(1, 0),
	REG(0x0c8),

	0
};

static const u8 dg2_rcs_offsets[] = {
	NOP(1),
	LRI(15, POSTED),
	REG16(0x244),
	REG(0x034),
	REG(0x030),
	REG(0x038),
	REG(0x03c),
	REG(0x168),
	REG(0x140),
	REG(0x110),
	REG(0x1c0),
	REG(0x1c4),
	REG(0x1c8),
	REG(0x180),
	REG16(0x2b4),
	REG(0x120),
	REG(0x124),

	NOP(1),
	LRI(9, POSTED),
	REG16(0x3a8),
	REG16(0x28c),
	REG16(0x288),
	REG16(0x284),
	REG16(0x280),
	REG16(0x27c),
	REG16(0x278),
	REG16(0x274),
	REG16(0x270),

	LRI(3, POSTED),
	REG(0x1b0),
	REG16(0x5a8),
	REG16(0x5ac),

	NOP(6),
	LRI(1, 0),
	REG(0x0c8),

	0
};

static const u8 mtl_rcs_offsets[] = {
	NOP(1),
	LRI(15, POSTED),
	REG16(0x244),
	REG(0x034),
	REG(0x030),
	REG(0x038),
	REG(0x03c),
	REG(0x168),
	REG(0x140),
	REG(0x110),
	REG(0x1c0),
	REG(0x1c4),
	REG(0x1c8),
	REG(0x180),
	REG16(0x2b4),
	REG(0x120),
	REG(0x124),

	NOP(1),
	LRI(9, POSTED),
	REG16(0x3a8),
	REG16(0x28c),
	REG16(0x288),
	REG16(0x284),
	REG16(0x280),
	REG16(0x27c),
	REG16(0x278),
	REG16(0x274),
	REG16(0x270),

	NOP(2),
	LRI(2, POSTED),
	REG16(0x5a8),
	REG16(0x5ac),

	NOP(6),
	LRI(1, 0),
	REG(0x0c8),

	0
};

#define XE2_CTX_COMMON \
	NOP(1),                 /* [0x00] */ \
	LRI(15, POSTED),        /* [0x01] */ \
	REG16(0x244),           /* [0x02] CTXT_SR_CTL */ \
	REG(0x034),             /* [0x04] RING_BUFFER_HEAD */ \
	REG(0x030),             /* [0x06] RING_BUFFER_TAIL */ \
	REG(0x038),             /* [0x08] RING_BUFFER_START */ \
	REG(0x03c),             /* [0x0a] RING_BUFFER_CONTROL */ \
	REG(0x168),             /* [0x0c] BB_ADDR_UDW */ \
	REG(0x140),             /* [0x0e] BB_ADDR */ \
	REG(0x110),             /* [0x10] BB_STATE */ \
	REG(0x1c0),             /* [0x12] BB_PER_CTX_PTR */ \
	REG(0x1c4),             /* [0x14] RCS_INDIRECT_CTX */ \
	REG(0x1c8),             /* [0x16] RCS_INDIRECT_CTX_OFFSET */ \
	REG(0x180),             /* [0x18] CCID */ \
	REG16(0x2b4),           /* [0x1a] SEMAPHORE_TOKEN */ \
	REG(0x120),             /* [0x1c] PRT_BB_STATE */ \
	REG(0x124),             /* [0x1e] PRT_BB_STATE_UDW */ \
	\
	NOP(1),                 /* [0x20] */ \
	LRI(9, POSTED),         /* [0x21] */ \
	REG16(0x3a8),           /* [0x22] CTX_TIMESTAMP */ \
	REG16(0x3ac),           /* [0x24] CTX_TIMESTAMP_UDW */ \
	REG(0x108),             /* [0x26] INDIRECT_RING_STATE */ \
	REG16(0x284),           /* [0x28] dummy reg */ \
	REG16(0x280),           /* [0x2a] CS_ACC_CTR_THOLD */ \
	REG16(0x27c),           /* [0x2c] CS_CTX_SYS_PASID */ \
	REG16(0x278),           /* [0x2e] CS_CTX_ASID */ \
	REG16(0x274),           /* [0x30] PTBP_UDW */ \
	REG16(0x270)            /* [0x32] PTBP_LDW */

static const u8 xe2_rcs_offsets[] = {
	XE2_CTX_COMMON,

	NOP(2),                 /* [0x34] */
	LRI(2, POSTED),         /* [0x36] */
	REG16(0x5a8),           /* [0x37] CONTEXT_SCHEDULING_ATTRIBUTES */
	REG16(0x5ac),           /* [0x39] PREEMPTION_STATUS */

	NOP(6),                 /* [0x41] */
	LRI(1, 0),              /* [0x47] */
	REG(0x0c8),             /* [0x48] R_PWR_CLK_STATE */

	0
};

static const u8 xe2_bcs_offsets[] = {
	XE2_CTX_COMMON,

	NOP(4 + 8 + 1),         /* [0x34] */
	LRI(2, POSTED),         /* [0x41] */
	REG16(0x200),           /* [0x42] BCS_SWCTRL */
	REG16(0x204),           /* [0x44] BLIT_CCTL */

	0
};

static const u8 xe2_xcs_offsets[] = {
	XE2_CTX_COMMON,

	0
};

static const u8 xe2_indirect_ring_state_offsets[] = {
	NOP(1),                 /* [0x00] */
	LRI(5, POSTED),         /* [0x01] */
	REG(0x034),             /* [0x02] RING_BUFFER_HEAD */
	REG(0x030),             /* [0x04] RING_BUFFER_TAIL */
	REG(0x038),             /* [0x06] RING_BUFFER_START */
	REG(0x048),             /* [0x08] RING_BUFFER_START_UDW */
	REG(0x03c),             /* [0x0a] RING_BUFFER_CONTROL */

	NOP(5),                 /* [0x0c] */
	LRI(9, POSTED),         /* [0x11] */
	REG(0x168),             /* [0x12] BB_ADDR_UDW */
	REG(0x140),             /* [0x14] BB_ADDR */
	REG(0x110),             /* [0x16] BB_STATE */
	REG16(0x588),           /* [0x18] BB_STACK_WRITE_PORT */
	REG16(0x588),           /* [0x20] BB_STACK_WRITE_PORT */
	REG16(0x588),           /* [0x22] BB_STACK_WRITE_PORT */
	REG16(0x588),           /* [0x24] BB_STACK_WRITE_PORT */
	REG16(0x588),           /* [0x26] BB_STACK_WRITE_PORT */
	REG16(0x588),           /* [0x28] BB_STACK_WRITE_PORT */

	NOP(12),                 /* [0x00] */

	0
};

#undef REG16
#undef REG
#undef LRI
#undef NOP

static const u8 *reg_offsets(struct xe_device *xe, enum xe_engine_class class)
{
	if (class == XE_ENGINE_CLASS_RENDER) {
		if (GRAPHICS_VER(xe) >= 20)
			return xe2_rcs_offsets;
		else if (GRAPHICS_VERx100(xe) >= 1270)
			return mtl_rcs_offsets;
		else if (GRAPHICS_VERx100(xe) >= 1255)
			return dg2_rcs_offsets;
		else if (GRAPHICS_VERx100(xe) >= 1250)
			return xehp_rcs_offsets;
		else
			return gen12_rcs_offsets;
	} else if (class == XE_ENGINE_CLASS_COPY) {
		if (GRAPHICS_VER(xe) >= 20)
			return xe2_bcs_offsets;
		else
			return gen12_xcs_offsets;
	} else {
		if (GRAPHICS_VER(xe) >= 20)
			return xe2_xcs_offsets;
		else if (GRAPHICS_VERx100(xe) >= 1255)
			return dg2_xcs_offsets;
		else
			return gen12_xcs_offsets;
	}
}

static void set_context_control(u32 *regs, struct xe_hw_engine *hwe)
{
	regs[CTX_CONTEXT_CONTROL] = _MASKED_BIT_ENABLE(CTX_CTRL_INHIBIT_SYN_CTX_SWITCH |
						       CTX_CTRL_ENGINE_CTX_RESTORE_INHIBIT);

	if (xe_gt_has_indirect_ring_state(hwe->gt))
		regs[CTX_CONTEXT_CONTROL] |=
			_MASKED_BIT_ENABLE(CTX_CTRL_INDIRECT_RING_STATE_ENABLE);

	/* TODO: Timestamp */
}

static void set_memory_based_intr(u32 *regs, struct xe_hw_engine *hwe)
{
	struct xe_memirq *memirq = &gt_to_tile(hwe->gt)->memirq;
	struct xe_device *xe = gt_to_xe(hwe->gt);
	u8 num_regs;

	if (!xe_device_uses_memirq(xe))
		return;

	regs[CTX_LRM_INT_MASK_ENABLE] = MI_LOAD_REGISTER_MEM |
					MI_LRI_LRM_CS_MMIO | MI_LRM_USE_GGTT;
	regs[CTX_INT_MASK_ENABLE_REG] = RING_IMR(0).addr;
	regs[CTX_INT_MASK_ENABLE_PTR] = xe_memirq_enable_ptr(memirq);

	num_regs = xe_device_has_msix(xe) ? 3 : 2;
	regs[CTX_LRI_INT_REPORT_PTR] = MI_LOAD_REGISTER_IMM | MI_LRI_NUM_REGS(num_regs) |
				       MI_LRI_LRM_CS_MMIO | MI_LRI_FORCE_POSTED;
	regs[CTX_INT_STATUS_REPORT_REG] = RING_INT_STATUS_RPT_PTR(0).addr;
	regs[CTX_INT_STATUS_REPORT_PTR] = xe_memirq_status_ptr(memirq, hwe);
	regs[CTX_INT_SRC_REPORT_REG] = RING_INT_SRC_RPT_PTR(0).addr;
	regs[CTX_INT_SRC_REPORT_PTR] = xe_memirq_source_ptr(memirq, hwe);

	if (xe_device_has_msix(xe)) {
		regs[CTX_CS_INT_VEC_REG] = CS_INT_VEC(0).addr;
		/* CTX_CS_INT_VEC_DATA will be set in xe_lrc_init */
	}
}

static int lrc_ring_mi_mode(struct xe_hw_engine *hwe)
{
	struct xe_device *xe = gt_to_xe(hwe->gt);

	if (GRAPHICS_VERx100(xe) >= 1250)
		return 0x70;
	else
		return 0x60;
}

static void reset_stop_ring(u32 *regs, struct xe_hw_engine *hwe)
{
	int x;

	x = lrc_ring_mi_mode(hwe);
	regs[x + 1] &= ~STOP_RING;
	regs[x + 1] |= STOP_RING << 16;
}

static inline bool xe_lrc_has_indirect_ring_state(struct xe_lrc *lrc)
{
	return lrc->flags & XE_LRC_FLAG_INDIRECT_RING_STATE;
}

static inline u32 __xe_lrc_ring_offset(struct xe_lrc *lrc)
{
	return 0;
}

u32 xe_lrc_pphwsp_offset(struct xe_lrc *lrc)
{
	return lrc->ring.size;
}

/* Make the magic macros work */
#define __xe_lrc_pphwsp_offset xe_lrc_pphwsp_offset
#define __xe_lrc_regs_offset xe_lrc_regs_offset

#define LRC_SEQNO_PPHWSP_OFFSET 512
#define LRC_START_SEQNO_PPHWSP_OFFSET (LRC_SEQNO_PPHWSP_OFFSET + 8)
#define LRC_CTX_JOB_TIMESTAMP_OFFSET (LRC_START_SEQNO_PPHWSP_OFFSET + 8)
#define LRC_PARALLEL_PPHWSP_OFFSET 2048
#define LRC_ENGINE_ID_PPHWSP_OFFSET 2096

u32 xe_lrc_regs_offset(struct xe_lrc *lrc)
{
	return xe_lrc_pphwsp_offset(lrc) + LRC_PPHWSP_SIZE;
}

static size_t lrc_reg_size(struct xe_device *xe)
{
	if (GRAPHICS_VERx100(xe) >= 1250)
		return 96 * sizeof(u32);
	else
		return 80 * sizeof(u32);
}

size_t xe_lrc_skip_size(struct xe_device *xe)
{
	return LRC_PPHWSP_SIZE + lrc_reg_size(xe);
}

static inline u32 __xe_lrc_seqno_offset(struct xe_lrc *lrc)
{
	/* The seqno is stored in the driver-defined portion of PPHWSP */
	return xe_lrc_pphwsp_offset(lrc) + LRC_SEQNO_PPHWSP_OFFSET;
}

static inline u32 __xe_lrc_start_seqno_offset(struct xe_lrc *lrc)
{
	/* The start seqno is stored in the driver-defined portion of PPHWSP */
	return xe_lrc_pphwsp_offset(lrc) + LRC_START_SEQNO_PPHWSP_OFFSET;
}

static u32 __xe_lrc_ctx_job_timestamp_offset(struct xe_lrc *lrc)
{
	/* This is stored in the driver-defined portion of PPHWSP */
	return xe_lrc_pphwsp_offset(lrc) + LRC_CTX_JOB_TIMESTAMP_OFFSET;
}

static inline u32 __xe_lrc_parallel_offset(struct xe_lrc *lrc)
{
	/* The parallel is stored in the driver-defined portion of PPHWSP */
	return xe_lrc_pphwsp_offset(lrc) + LRC_PARALLEL_PPHWSP_OFFSET;
}

static inline u32 __xe_lrc_engine_id_offset(struct xe_lrc *lrc)
{
	return xe_lrc_pphwsp_offset(lrc) + LRC_ENGINE_ID_PPHWSP_OFFSET;
}

static u32 __xe_lrc_ctx_timestamp_offset(struct xe_lrc *lrc)
{
	return __xe_lrc_regs_offset(lrc) + CTX_TIMESTAMP * sizeof(u32);
}

static u32 __xe_lrc_ctx_timestamp_udw_offset(struct xe_lrc *lrc)
{
	return __xe_lrc_regs_offset(lrc) + CTX_TIMESTAMP_UDW * sizeof(u32);
}

static inline u32 __xe_lrc_indirect_ring_offset(struct xe_lrc *lrc)
{
	/* Indirect ring state page is at the very end of LRC */
	return lrc->size - LRC_INDIRECT_RING_STATE_SIZE;
}

#define DECL_MAP_ADDR_HELPERS(elem) \
static inline struct iosys_map __xe_lrc_##elem##_map(struct xe_lrc *lrc) \
{ \
	struct iosys_map map = lrc->bo->vmap; \
\
	xe_assert(lrc_to_xe(lrc), !iosys_map_is_null(&map));  \
	iosys_map_incr(&map, __xe_lrc_##elem##_offset(lrc)); \
	return map; \
} \
static inline u32 __maybe_unused __xe_lrc_##elem##_ggtt_addr(struct xe_lrc *lrc) \
{ \
	return xe_bo_ggtt_addr(lrc->bo) + __xe_lrc_##elem##_offset(lrc); \
} \

DECL_MAP_ADDR_HELPERS(ring)
DECL_MAP_ADDR_HELPERS(pphwsp)
DECL_MAP_ADDR_HELPERS(seqno)
DECL_MAP_ADDR_HELPERS(regs)
DECL_MAP_ADDR_HELPERS(start_seqno)
DECL_MAP_ADDR_HELPERS(ctx_job_timestamp)
DECL_MAP_ADDR_HELPERS(ctx_timestamp)
DECL_MAP_ADDR_HELPERS(ctx_timestamp_udw)
DECL_MAP_ADDR_HELPERS(parallel)
DECL_MAP_ADDR_HELPERS(indirect_ring)
DECL_MAP_ADDR_HELPERS(engine_id)

#undef DECL_MAP_ADDR_HELPERS

/**
 * xe_lrc_ctx_timestamp_ggtt_addr() - Get ctx timestamp GGTT address
 * @lrc: Pointer to the lrc.
 *
 * Returns: ctx timestamp GGTT address
 */
u32 xe_lrc_ctx_timestamp_ggtt_addr(struct xe_lrc *lrc)
{
	return __xe_lrc_ctx_timestamp_ggtt_addr(lrc);
}

/**
 * xe_lrc_ctx_timestamp_udw_ggtt_addr() - Get ctx timestamp udw GGTT address
 * @lrc: Pointer to the lrc.
 *
 * Returns: ctx timestamp udw GGTT address
 */
u32 xe_lrc_ctx_timestamp_udw_ggtt_addr(struct xe_lrc *lrc)
{
	return __xe_lrc_ctx_timestamp_udw_ggtt_addr(lrc);
}

/**
 * xe_lrc_ctx_timestamp() - Read ctx timestamp value
 * @lrc: Pointer to the lrc.
 *
 * Returns: ctx timestamp value
 */
u64 xe_lrc_ctx_timestamp(struct xe_lrc *lrc)
{
	struct xe_device *xe = lrc_to_xe(lrc);
	struct iosys_map map;
	u32 ldw, udw = 0;

	map = __xe_lrc_ctx_timestamp_map(lrc);
	ldw = xe_map_read32(xe, &map);

	if (xe->info.has_64bit_timestamp) {
		map = __xe_lrc_ctx_timestamp_udw_map(lrc);
		udw = xe_map_read32(xe, &map);
	}

	return (u64)udw << 32 | ldw;
}

/**
 * xe_lrc_ctx_job_timestamp_ggtt_addr() - Get ctx job timestamp GGTT address
 * @lrc: Pointer to the lrc.
 *
 * Returns: ctx timestamp job GGTT address
 */
u32 xe_lrc_ctx_job_timestamp_ggtt_addr(struct xe_lrc *lrc)
{
	return __xe_lrc_ctx_job_timestamp_ggtt_addr(lrc);
}

/**
 * xe_lrc_ctx_job_timestamp() - Read ctx job timestamp value
 * @lrc: Pointer to the lrc.
 *
 * Returns: ctx timestamp job value
 */
u32 xe_lrc_ctx_job_timestamp(struct xe_lrc *lrc)
{
	struct xe_device *xe = lrc_to_xe(lrc);
	struct iosys_map map;

	map = __xe_lrc_ctx_job_timestamp_map(lrc);
	return xe_map_read32(xe, &map);
}

u32 xe_lrc_ggtt_addr(struct xe_lrc *lrc)
{
	return __xe_lrc_pphwsp_ggtt_addr(lrc);
}

u32 xe_lrc_indirect_ring_ggtt_addr(struct xe_lrc *lrc)
{
	if (!xe_lrc_has_indirect_ring_state(lrc))
		return 0;

	return __xe_lrc_indirect_ring_ggtt_addr(lrc);
}

static u32 xe_lrc_read_indirect_ctx_reg(struct xe_lrc *lrc, int reg_nr)
{
	struct xe_device *xe = lrc_to_xe(lrc);
	struct iosys_map map;

	map = __xe_lrc_indirect_ring_map(lrc);
	iosys_map_incr(&map, reg_nr * sizeof(u32));
	return xe_map_read32(xe, &map);
}

static void xe_lrc_write_indirect_ctx_reg(struct xe_lrc *lrc,
					  int reg_nr, u32 val)
{
	struct xe_device *xe = lrc_to_xe(lrc);
	struct iosys_map map;

	map = __xe_lrc_indirect_ring_map(lrc);
	iosys_map_incr(&map, reg_nr * sizeof(u32));
	xe_map_write32(xe, &map, val);
}

u32 xe_lrc_read_ctx_reg(struct xe_lrc *lrc, int reg_nr)
{
	struct xe_device *xe = lrc_to_xe(lrc);
	struct iosys_map map;

	map = __xe_lrc_regs_map(lrc);
	iosys_map_incr(&map, reg_nr * sizeof(u32));
	return xe_map_read32(xe, &map);
}

void xe_lrc_write_ctx_reg(struct xe_lrc *lrc, int reg_nr, u32 val)
{
	struct xe_device *xe = lrc_to_xe(lrc);
	struct iosys_map map;

	map = __xe_lrc_regs_map(lrc);
	iosys_map_incr(&map, reg_nr * sizeof(u32));
	xe_map_write32(xe, &map, val);
}

static void *empty_lrc_data(struct xe_hw_engine *hwe)
{
	struct xe_gt *gt = hwe->gt;
	void *data;
	u32 *regs;

	data = kzalloc(xe_gt_lrc_size(gt, hwe->class), GFP_KERNEL);
	if (!data)
		return NULL;

	/* 1st page: Per-Process of HW status Page */
	regs = data + LRC_PPHWSP_SIZE;
	set_offsets(regs, reg_offsets(gt_to_xe(gt), hwe->class), hwe);
	set_context_control(regs, hwe);
	set_memory_based_intr(regs, hwe);
	reset_stop_ring(regs, hwe);
	if (xe_gt_has_indirect_ring_state(gt)) {
		regs = data + xe_gt_lrc_size(gt, hwe->class) -
		       LRC_INDIRECT_RING_STATE_SIZE;
		set_offsets(regs, xe2_indirect_ring_state_offsets, hwe);
	}

	return data;
}

static void xe_lrc_set_ppgtt(struct xe_lrc *lrc, struct xe_vm *vm)
{
	u64 desc = xe_vm_pdp4_descriptor(vm, gt_to_tile(lrc->gt));

	xe_lrc_write_ctx_reg(lrc, CTX_PDP0_UDW, upper_32_bits(desc));
	xe_lrc_write_ctx_reg(lrc, CTX_PDP0_LDW, lower_32_bits(desc));
}

static void xe_lrc_finish(struct xe_lrc *lrc)
{
	xe_hw_fence_ctx_finish(&lrc->fence_ctx);
<<<<<<< HEAD
	xe_bo_lock(lrc->bo, false);
	xe_bo_unpin(lrc->bo);
	xe_bo_unlock(lrc->bo);
	xe_bo_put(lrc->bo);
	xe_bo_unpin_map_no_vm(lrc->bb_per_ctx_bo);
}

/*
 * xe_lrc_setup_utilization() - Setup wa bb to assist in calculating active
 * context run ticks.
 * @lrc: Pointer to the lrc.
 *
 * Context Timestamp (CTX_TIMESTAMP) in the LRC accumulates the run ticks of the
 * context, but only gets updated when the context switches out. In order to
 * check how long a context has been active before it switches out, two things
 * are required:
 *
 * (1) Determine if the context is running:
 * To do so, we program the WA BB to set an initial value for CTX_TIMESTAMP in
 * the LRC. The value chosen is 1 since 0 is the initial value when the LRC is
 * initialized. During a query, we just check for this value to determine if the
 * context is active. If the context switched out, it would overwrite this
 * location with the actual CTX_TIMESTAMP MMIO value. Note that WA BB runs as
 * the last part of context restore, so reusing this LRC location will not
 * clobber anything.
 *
 * (2) Calculate the time that the context has been active for:
 * The CTX_TIMESTAMP ticks only when the context is active. If a context is
 * active, we just use the CTX_TIMESTAMP MMIO as the new value of utilization.
 * While doing so, we need to read the CTX_TIMESTAMP MMIO for the specific
 * engine instance. Since we do not know which instance the context is running
 * on until it is scheduled, we also read the ENGINE_ID MMIO in the WA BB and
 * store it in the PPHSWP.
 */
#define CONTEXT_ACTIVE 1ULL
static void xe_lrc_setup_utilization(struct xe_lrc *lrc)
{
	u32 *cmd;

	cmd = lrc->bb_per_ctx_bo->vmap.vaddr;

	*cmd++ = MI_STORE_REGISTER_MEM | MI_SRM_USE_GGTT | MI_SRM_ADD_CS_OFFSET;
	*cmd++ = ENGINE_ID(0).addr;
	*cmd++ = __xe_lrc_engine_id_ggtt_addr(lrc);
	*cmd++ = 0;

	*cmd++ = MI_STORE_DATA_IMM | MI_SDI_GGTT | MI_SDI_NUM_DW(1);
	*cmd++ = __xe_lrc_ctx_timestamp_ggtt_addr(lrc);
	*cmd++ = 0;
	*cmd++ = lower_32_bits(CONTEXT_ACTIVE);

	if (lrc_to_xe(lrc)->info.has_64bit_timestamp) {
		*cmd++ = MI_STORE_DATA_IMM | MI_SDI_GGTT | MI_SDI_NUM_DW(1);
		*cmd++ = __xe_lrc_ctx_timestamp_udw_ggtt_addr(lrc);
		*cmd++ = 0;
		*cmd++ = upper_32_bits(CONTEXT_ACTIVE);
	}

	*cmd++ = MI_BATCH_BUFFER_END;

	xe_lrc_write_ctx_reg(lrc, CTX_BB_PER_CTX_PTR,
			     xe_bo_ggtt_addr(lrc->bb_per_ctx_bo) | 1);

=======
	xe_bo_unpin_map_no_vm(lrc->bo);
>>>>>>> 04c89707
}

#define PVC_CTX_ASID		(0x2e + 1)
#define PVC_CTX_ACC_CTR_THOLD	(0x2a + 1)

static int xe_lrc_init(struct xe_lrc *lrc, struct xe_hw_engine *hwe,
		       struct xe_vm *vm, u32 ring_size, u16 msix_vec,
		       u32 init_flags)
{
	struct xe_gt *gt = hwe->gt;
	struct xe_tile *tile = gt_to_tile(gt);
	struct xe_device *xe = gt_to_xe(gt);
	struct iosys_map map;
	void *init_data = NULL;
	u32 arb_enable;
	u32 lrc_size;
	u32 bo_flags;
	int err;

	kref_init(&lrc->refcount);
	lrc->gt = gt;
	lrc->flags = 0;
	lrc_size = ring_size + xe_gt_lrc_size(gt, hwe->class);
	if (xe_gt_has_indirect_ring_state(gt))
		lrc->flags |= XE_LRC_FLAG_INDIRECT_RING_STATE;

	bo_flags = XE_BO_FLAG_VRAM_IF_DGFX(tile) | XE_BO_FLAG_GGTT |
		   XE_BO_FLAG_GGTT_INVALIDATE;
	if (vm && vm->xef) /* userspace */
		bo_flags |= XE_BO_FLAG_PINNED_LATE_RESTORE;

	/*
	 * FIXME: Perma-pinning LRC as we don't yet support moving GGTT address
	 * via VM bind calls.
	 */
	lrc->bo = xe_bo_create_pin_map(xe, tile, NULL, lrc_size,
				       ttm_bo_type_kernel,
				       bo_flags);
	if (IS_ERR(lrc->bo))
		return PTR_ERR(lrc->bo);

	lrc->bb_per_ctx_bo = xe_bo_create_pin_map(xe, tile, NULL, SZ_4K,
						  ttm_bo_type_kernel,
						  bo_flags);
	if (IS_ERR(lrc->bb_per_ctx_bo)) {
		err = PTR_ERR(lrc->bb_per_ctx_bo);
		goto err_lrc_finish;
	}

	lrc->size = lrc_size;
	lrc->ring.size = ring_size;
	lrc->ring.tail = 0;

	xe_hw_fence_ctx_init(&lrc->fence_ctx, hwe->gt,
			     hwe->fence_irq, hwe->name);

	if (!gt->default_lrc[hwe->class]) {
		init_data = empty_lrc_data(hwe);
		if (!init_data) {
			err = -ENOMEM;
			goto err_lrc_finish;
		}
	}

	/*
	 * Init Per-Process of HW status Page, LRC / context state to known
	 * values
	 */
	map = __xe_lrc_pphwsp_map(lrc);
	if (!init_data) {
		xe_map_memset(xe, &map, 0, 0, LRC_PPHWSP_SIZE);	/* PPHWSP */
		xe_map_memcpy_to(xe, &map, LRC_PPHWSP_SIZE,
				 gt->default_lrc[hwe->class] + LRC_PPHWSP_SIZE,
				 xe_gt_lrc_size(gt, hwe->class) - LRC_PPHWSP_SIZE);
	} else {
		xe_map_memcpy_to(xe, &map, 0, init_data,
				 xe_gt_lrc_size(gt, hwe->class));
		kfree(init_data);
	}

	if (vm) {
		xe_lrc_set_ppgtt(lrc, vm);

		if (vm->xef)
			xe_drm_client_add_bo(vm->xef->client, lrc->bo);
	}

	if (xe_device_has_msix(xe)) {
		xe_lrc_write_ctx_reg(lrc, CTX_INT_STATUS_REPORT_PTR,
				     xe_memirq_status_ptr(&tile->memirq, hwe));
		xe_lrc_write_ctx_reg(lrc, CTX_INT_SRC_REPORT_PTR,
				     xe_memirq_source_ptr(&tile->memirq, hwe));
		xe_lrc_write_ctx_reg(lrc, CTX_CS_INT_VEC_DATA, msix_vec << 16 | msix_vec);
	}

	if (xe_gt_has_indirect_ring_state(gt)) {
		xe_lrc_write_ctx_reg(lrc, CTX_INDIRECT_RING_STATE,
				     __xe_lrc_indirect_ring_ggtt_addr(lrc));

		xe_lrc_write_indirect_ctx_reg(lrc, INDIRECT_CTX_RING_START,
					      __xe_lrc_ring_ggtt_addr(lrc));
		xe_lrc_write_indirect_ctx_reg(lrc, INDIRECT_CTX_RING_START_UDW, 0);
		xe_lrc_write_indirect_ctx_reg(lrc, INDIRECT_CTX_RING_HEAD, 0);
		xe_lrc_write_indirect_ctx_reg(lrc, INDIRECT_CTX_RING_TAIL, lrc->ring.tail);
		xe_lrc_write_indirect_ctx_reg(lrc, INDIRECT_CTX_RING_CTL,
					      RING_CTL_SIZE(lrc->ring.size) | RING_VALID);
	} else {
		xe_lrc_write_ctx_reg(lrc, CTX_RING_START, __xe_lrc_ring_ggtt_addr(lrc));
		xe_lrc_write_ctx_reg(lrc, CTX_RING_HEAD, 0);
		xe_lrc_write_ctx_reg(lrc, CTX_RING_TAIL, lrc->ring.tail);
		xe_lrc_write_ctx_reg(lrc, CTX_RING_CTL,
				     RING_CTL_SIZE(lrc->ring.size) | RING_VALID);
	}

	if (init_flags & XE_LRC_CREATE_RUNALONE)
		xe_lrc_write_ctx_reg(lrc, CTX_CONTEXT_CONTROL,
				     xe_lrc_read_ctx_reg(lrc, CTX_CONTEXT_CONTROL) |
				     _MASKED_BIT_ENABLE(CTX_CTRL_RUN_ALONE));

	if (init_flags & XE_LRC_CREATE_PXP)
		xe_lrc_write_ctx_reg(lrc, CTX_CONTEXT_CONTROL,
				     xe_lrc_read_ctx_reg(lrc, CTX_CONTEXT_CONTROL) |
				     _MASKED_BIT_ENABLE(CTX_CTRL_PXP_ENABLE));

	lrc->ctx_timestamp = 0;
	xe_lrc_write_ctx_reg(lrc, CTX_TIMESTAMP, 0);
	if (lrc_to_xe(lrc)->info.has_64bit_timestamp)
		xe_lrc_write_ctx_reg(lrc, CTX_TIMESTAMP_UDW, 0);

	if (xe->info.has_asid && vm)
		xe_lrc_write_ctx_reg(lrc, PVC_CTX_ASID, vm->usm.asid);

	lrc->desc = LRC_VALID;
	lrc->desc |= FIELD_PREP(LRC_ADDRESSING_MODE, LRC_LEGACY_64B_CONTEXT);
	/* TODO: Priority */

	/* While this appears to have something about privileged batches or
	 * some such, it really just means PPGTT mode.
	 */
	if (vm)
		lrc->desc |= LRC_PRIVILEGE;

	if (GRAPHICS_VERx100(xe) < 1250) {
		lrc->desc |= FIELD_PREP(LRC_ENGINE_INSTANCE, hwe->instance);
		lrc->desc |= FIELD_PREP(LRC_ENGINE_CLASS, hwe->class);
	}

	arb_enable = MI_ARB_ON_OFF | MI_ARB_ENABLE;
	xe_lrc_write_ring(lrc, &arb_enable, sizeof(arb_enable));

	map = __xe_lrc_seqno_map(lrc);
	xe_map_write32(lrc_to_xe(lrc), &map, lrc->fence_ctx.next_seqno - 1);

	map = __xe_lrc_start_seqno_map(lrc);
	xe_map_write32(lrc_to_xe(lrc), &map, lrc->fence_ctx.next_seqno - 1);

	xe_lrc_setup_utilization(lrc);

	return 0;

err_lrc_finish:
	xe_lrc_finish(lrc);
	return err;
}

/**
 * xe_lrc_create - Create a LRC
 * @hwe: Hardware Engine
 * @vm: The VM (address space)
 * @ring_size: LRC ring size
 * @msix_vec: MSI-X interrupt vector (for platforms that support it)
 * @flags: LRC initialization flags
 *
 * Allocate and initialize the Logical Ring Context (LRC).
 *
 * Return pointer to created LRC upon success and an error pointer
 * upon failure.
 */
struct xe_lrc *xe_lrc_create(struct xe_hw_engine *hwe, struct xe_vm *vm,
			     u32 ring_size, u16 msix_vec, u32 flags)
{
	struct xe_lrc *lrc;
	int err;

	lrc = kzalloc(sizeof(*lrc), GFP_KERNEL);
	if (!lrc)
		return ERR_PTR(-ENOMEM);

	err = xe_lrc_init(lrc, hwe, vm, ring_size, msix_vec, flags);
	if (err) {
		kfree(lrc);
		return ERR_PTR(err);
	}

	return lrc;
}

/**
 * xe_lrc_destroy - Destroy the LRC
 * @ref: reference to LRC
 *
 * Called when ref == 0, release resources held by the Logical Ring Context
 * (LRC) and free the LRC memory.
 */
void xe_lrc_destroy(struct kref *ref)
{
	struct xe_lrc *lrc = container_of(ref, struct xe_lrc, refcount);

	xe_lrc_finish(lrc);
	kfree(lrc);
}

void xe_lrc_set_ring_tail(struct xe_lrc *lrc, u32 tail)
{
	if (xe_lrc_has_indirect_ring_state(lrc))
		xe_lrc_write_indirect_ctx_reg(lrc, INDIRECT_CTX_RING_TAIL, tail);
	else
		xe_lrc_write_ctx_reg(lrc, CTX_RING_TAIL, tail);
}

u32 xe_lrc_ring_tail(struct xe_lrc *lrc)
{
	if (xe_lrc_has_indirect_ring_state(lrc))
		return xe_lrc_read_indirect_ctx_reg(lrc, INDIRECT_CTX_RING_TAIL) & TAIL_ADDR;
	else
		return xe_lrc_read_ctx_reg(lrc, CTX_RING_TAIL) & TAIL_ADDR;
}

static u32 xe_lrc_ring_start(struct xe_lrc *lrc)
{
	if (xe_lrc_has_indirect_ring_state(lrc))
		return xe_lrc_read_indirect_ctx_reg(lrc, INDIRECT_CTX_RING_START);
	else
		return xe_lrc_read_ctx_reg(lrc, CTX_RING_START);
}

void xe_lrc_set_ring_head(struct xe_lrc *lrc, u32 head)
{
	if (xe_lrc_has_indirect_ring_state(lrc))
		xe_lrc_write_indirect_ctx_reg(lrc, INDIRECT_CTX_RING_HEAD, head);
	else
		xe_lrc_write_ctx_reg(lrc, CTX_RING_HEAD, head);
}

u32 xe_lrc_ring_head(struct xe_lrc *lrc)
{
	if (xe_lrc_has_indirect_ring_state(lrc))
		return xe_lrc_read_indirect_ctx_reg(lrc, INDIRECT_CTX_RING_HEAD) & HEAD_ADDR;
	else
		return xe_lrc_read_ctx_reg(lrc, CTX_RING_HEAD) & HEAD_ADDR;
}

u32 xe_lrc_ring_space(struct xe_lrc *lrc)
{
	const u32 head = xe_lrc_ring_head(lrc);
	const u32 tail = lrc->ring.tail;
	const u32 size = lrc->ring.size;

	return ((head - tail - 1) & (size - 1)) + 1;
}

static void __xe_lrc_write_ring(struct xe_lrc *lrc, struct iosys_map ring,
				const void *data, size_t size)
{
	struct xe_device *xe = lrc_to_xe(lrc);

	iosys_map_incr(&ring, lrc->ring.tail);
	xe_map_memcpy_to(xe, &ring, 0, data, size);
	lrc->ring.tail = (lrc->ring.tail + size) & (lrc->ring.size - 1);
}

void xe_lrc_write_ring(struct xe_lrc *lrc, const void *data, size_t size)
{
	struct xe_device *xe = lrc_to_xe(lrc);
	struct iosys_map ring;
	u32 rhs;
	size_t aligned_size;

	xe_assert(xe, IS_ALIGNED(size, 4));
	aligned_size = ALIGN(size, 8);

	ring = __xe_lrc_ring_map(lrc);

	xe_assert(xe, lrc->ring.tail < lrc->ring.size);
	rhs = lrc->ring.size - lrc->ring.tail;
	if (size > rhs) {
		__xe_lrc_write_ring(lrc, ring, data, rhs);
		__xe_lrc_write_ring(lrc, ring, data + rhs, size - rhs);
	} else {
		__xe_lrc_write_ring(lrc, ring, data, size);
	}

	if (aligned_size > size) {
		u32 noop = MI_NOOP;

		__xe_lrc_write_ring(lrc, ring, &noop, sizeof(noop));
	}
}

u64 xe_lrc_descriptor(struct xe_lrc *lrc)
{
	return lrc->desc | xe_lrc_ggtt_addr(lrc);
}

u32 xe_lrc_seqno_ggtt_addr(struct xe_lrc *lrc)
{
	return __xe_lrc_seqno_ggtt_addr(lrc);
}

/**
 * xe_lrc_alloc_seqno_fence() - Allocate an lrc seqno fence.
 *
 * Allocate but don't initialize an lrc seqno fence.
 *
 * Return: Pointer to the allocated fence or
 * negative error pointer on error.
 */
struct dma_fence *xe_lrc_alloc_seqno_fence(void)
{
	return xe_hw_fence_alloc();
}

/**
 * xe_lrc_free_seqno_fence() - Free an lrc seqno fence.
 * @fence: Pointer to the fence to free.
 *
 * Frees an lrc seqno fence that hasn't yet been
 * initialized.
 */
void xe_lrc_free_seqno_fence(struct dma_fence *fence)
{
	xe_hw_fence_free(fence);
}

/**
 * xe_lrc_init_seqno_fence() - Initialize an lrc seqno fence.
 * @lrc: Pointer to the lrc.
 * @fence: Pointer to the fence to initialize.
 *
 * Initializes a pre-allocated lrc seqno fence.
 * After initialization, the fence is subject to normal
 * dma-fence refcounting.
 */
void xe_lrc_init_seqno_fence(struct xe_lrc *lrc, struct dma_fence *fence)
{
	xe_hw_fence_init(fence, &lrc->fence_ctx, __xe_lrc_seqno_map(lrc));
}

s32 xe_lrc_seqno(struct xe_lrc *lrc)
{
	struct iosys_map map = __xe_lrc_seqno_map(lrc);

	return xe_map_read32(lrc_to_xe(lrc), &map);
}

s32 xe_lrc_start_seqno(struct xe_lrc *lrc)
{
	struct iosys_map map = __xe_lrc_start_seqno_map(lrc);

	return xe_map_read32(lrc_to_xe(lrc), &map);
}

u32 xe_lrc_start_seqno_ggtt_addr(struct xe_lrc *lrc)
{
	return __xe_lrc_start_seqno_ggtt_addr(lrc);
}

u32 xe_lrc_parallel_ggtt_addr(struct xe_lrc *lrc)
{
	return __xe_lrc_parallel_ggtt_addr(lrc);
}

struct iosys_map xe_lrc_parallel_map(struct xe_lrc *lrc)
{
	return __xe_lrc_parallel_map(lrc);
}

/**
 * xe_lrc_engine_id() - Read engine id value
 * @lrc: Pointer to the lrc.
 *
 * Returns: context id value
 */
static u32 xe_lrc_engine_id(struct xe_lrc *lrc)
{
	struct xe_device *xe = lrc_to_xe(lrc);
	struct iosys_map map;

	map = __xe_lrc_engine_id_map(lrc);
	return xe_map_read32(xe, &map);
}

static int instr_dw(u32 cmd_header)
{
	/* GFXPIPE "SINGLE_DW" opcodes are a single dword */
	if ((cmd_header & (XE_INSTR_CMD_TYPE | GFXPIPE_PIPELINE)) ==
	    GFXPIPE_SINGLE_DW_CMD(0, 0))
		return 1;

	/* 3DSTATE_SO_DECL_LIST has a 9-bit dword length rather than 8 */
	if ((cmd_header & GFXPIPE_MATCH_MASK) == CMD_3DSTATE_SO_DECL_LIST)
		return REG_FIELD_GET(CMD_3DSTATE_SO_DECL_LIST_DW_LEN, cmd_header) + 2;

	/* Most instructions have the # of dwords (minus 2) in 7:0 */
	return REG_FIELD_GET(XE_INSTR_LEN_MASK, cmd_header) + 2;
}

static int dump_mi_command(struct drm_printer *p,
			   struct xe_gt *gt,
			   u32 *dw,
			   int remaining_dw)
{
	u32 inst_header = *dw;
	u32 numdw = instr_dw(inst_header);
	u32 opcode = REG_FIELD_GET(MI_OPCODE, inst_header);
	int num_noop;

	/* First check for commands that don't have/use a '# DW' field */
	switch (inst_header & MI_OPCODE) {
	case MI_NOOP:
		num_noop = 1;
		while (num_noop < remaining_dw &&
		       (*(++dw) & REG_GENMASK(31, 23)) == MI_NOOP)
			num_noop++;
		drm_printf(p, "[%#010x] MI_NOOP (%d dwords)\n", inst_header, num_noop);
		return num_noop;

	case MI_TOPOLOGY_FILTER:
		drm_printf(p, "[%#010x] MI_TOPOLOGY_FILTER\n", inst_header);
		return 1;

	case MI_BATCH_BUFFER_END:
		drm_printf(p, "[%#010x] MI_BATCH_BUFFER_END\n", inst_header);
		/* Return 'remaining_dw' to consume the rest of the LRC */
		return remaining_dw;
	}

	/*
	 * Any remaining commands include a # of dwords.  We should make sure
	 * it doesn't exceed the remaining size of the LRC.
	 */
	if (xe_gt_WARN_ON(gt, numdw > remaining_dw))
		numdw = remaining_dw;

	switch (inst_header & MI_OPCODE) {
	case MI_LOAD_REGISTER_IMM:
		drm_printf(p, "[%#010x] MI_LOAD_REGISTER_IMM: %d regs\n",
			   inst_header, (numdw - 1) / 2);
		for (int i = 1; i < numdw; i += 2)
			drm_printf(p, " - %#6x = %#010x\n", dw[i], dw[i + 1]);
		return numdw;

	case MI_LOAD_REGISTER_MEM & MI_OPCODE:
		drm_printf(p, "[%#010x] MI_LOAD_REGISTER_MEM: %s%s\n",
			   inst_header,
			   dw[0] & MI_LRI_LRM_CS_MMIO ? "CS_MMIO " : "",
			   dw[0] & MI_LRM_USE_GGTT ? "USE_GGTT " : "");
		if (numdw == 4)
			drm_printf(p, " - %#6x = %#010llx\n",
				   dw[1], ((u64)(dw[3]) << 32 | (u64)(dw[2])));
		else
			drm_printf(p, " - %*ph (%s)\n",
				   (int)sizeof(u32) * (numdw - 1), dw + 1,
				   numdw < 4 ? "truncated" : "malformed");
		return numdw;

	case MI_FORCE_WAKEUP:
		drm_printf(p, "[%#010x] MI_FORCE_WAKEUP\n", inst_header);
		return numdw;

	default:
		drm_printf(p, "[%#010x] unknown MI opcode %#x, likely %d dwords\n",
			   inst_header, opcode, numdw);
		return numdw;
	}
}

static int dump_gfxpipe_command(struct drm_printer *p,
				struct xe_gt *gt,
				u32 *dw,
				int remaining_dw)
{
	u32 numdw = instr_dw(*dw);
	u32 pipeline = REG_FIELD_GET(GFXPIPE_PIPELINE, *dw);
	u32 opcode = REG_FIELD_GET(GFXPIPE_OPCODE, *dw);
	u32 subopcode = REG_FIELD_GET(GFXPIPE_SUBOPCODE, *dw);

	/*
	 * Make sure we haven't mis-parsed a number of dwords that exceeds the
	 * remaining size of the LRC.
	 */
	if (xe_gt_WARN_ON(gt, numdw > remaining_dw))
		numdw = remaining_dw;

	switch (*dw & GFXPIPE_MATCH_MASK) {
#define MATCH(cmd) \
	case cmd: \
		drm_printf(p, "[%#010x] " #cmd " (%d dwords)\n", *dw, numdw); \
		return numdw
#define MATCH3D(cmd) \
	case CMD_##cmd: \
		drm_printf(p, "[%#010x] " #cmd " (%d dwords)\n", *dw, numdw); \
		return numdw

	MATCH(STATE_BASE_ADDRESS);
	MATCH(STATE_SIP);
	MATCH(GPGPU_CSR_BASE_ADDRESS);
	MATCH(STATE_COMPUTE_MODE);
	MATCH3D(3DSTATE_BTD);
	MATCH(STATE_SYSTEM_MEM_FENCE_ADDRESS);
	MATCH(STATE_CONTEXT_DATA_BASE_ADDRESS);

	MATCH3D(3DSTATE_VF_STATISTICS);

	MATCH(PIPELINE_SELECT);

	MATCH3D(3DSTATE_DRAWING_RECTANGLE_FAST);
	MATCH3D(3DSTATE_CLEAR_PARAMS);
	MATCH3D(3DSTATE_DEPTH_BUFFER);
	MATCH3D(3DSTATE_STENCIL_BUFFER);
	MATCH3D(3DSTATE_HIER_DEPTH_BUFFER);
	MATCH3D(3DSTATE_VERTEX_BUFFERS);
	MATCH3D(3DSTATE_VERTEX_ELEMENTS);
	MATCH3D(3DSTATE_INDEX_BUFFER);
	MATCH3D(3DSTATE_VF);
	MATCH3D(3DSTATE_MULTISAMPLE);
	MATCH3D(3DSTATE_CC_STATE_POINTERS);
	MATCH3D(3DSTATE_SCISSOR_STATE_POINTERS);
	MATCH3D(3DSTATE_VS);
	MATCH3D(3DSTATE_GS);
	MATCH3D(3DSTATE_CLIP);
	MATCH3D(3DSTATE_SF);
	MATCH3D(3DSTATE_WM);
	MATCH3D(3DSTATE_CONSTANT_VS);
	MATCH3D(3DSTATE_CONSTANT_GS);
	MATCH3D(3DSTATE_CONSTANT_PS);
	MATCH3D(3DSTATE_SAMPLE_MASK);
	MATCH3D(3DSTATE_CONSTANT_HS);
	MATCH3D(3DSTATE_CONSTANT_DS);
	MATCH3D(3DSTATE_HS);
	MATCH3D(3DSTATE_TE);
	MATCH3D(3DSTATE_DS);
	MATCH3D(3DSTATE_STREAMOUT);
	MATCH3D(3DSTATE_SBE);
	MATCH3D(3DSTATE_PS);
	MATCH3D(3DSTATE_VIEWPORT_STATE_POINTERS_SF_CLIP);
	MATCH3D(3DSTATE_CPS_POINTERS);
	MATCH3D(3DSTATE_VIEWPORT_STATE_POINTERS_CC);
	MATCH3D(3DSTATE_BLEND_STATE_POINTERS);
	MATCH3D(3DSTATE_BINDING_TABLE_POINTERS_VS);
	MATCH3D(3DSTATE_BINDING_TABLE_POINTERS_HS);
	MATCH3D(3DSTATE_BINDING_TABLE_POINTERS_DS);
	MATCH3D(3DSTATE_BINDING_TABLE_POINTERS_GS);
	MATCH3D(3DSTATE_BINDING_TABLE_POINTERS_PS);
	MATCH3D(3DSTATE_SAMPLER_STATE_POINTERS_VS);
	MATCH3D(3DSTATE_SAMPLER_STATE_POINTERS_HS);
	MATCH3D(3DSTATE_SAMPLER_STATE_POINTERS_DS);
	MATCH3D(3DSTATE_SAMPLER_STATE_POINTERS_GS);
	MATCH3D(3DSTATE_SAMPLER_STATE_POINTERS_PS);
	MATCH3D(3DSTATE_VF_INSTANCING);
	MATCH3D(3DSTATE_VF_SGVS);
	MATCH3D(3DSTATE_VF_TOPOLOGY);
	MATCH3D(3DSTATE_WM_CHROMAKEY);
	MATCH3D(3DSTATE_PS_BLEND);
	MATCH3D(3DSTATE_WM_DEPTH_STENCIL);
	MATCH3D(3DSTATE_PS_EXTRA);
	MATCH3D(3DSTATE_RASTER);
	MATCH3D(3DSTATE_SBE_SWIZ);
	MATCH3D(3DSTATE_WM_HZ_OP);
	MATCH3D(3DSTATE_VF_COMPONENT_PACKING);
	MATCH3D(3DSTATE_VF_SGVS_2);
	MATCH3D(3DSTATE_VFG);
	MATCH3D(3DSTATE_URB_ALLOC_VS);
	MATCH3D(3DSTATE_URB_ALLOC_HS);
	MATCH3D(3DSTATE_URB_ALLOC_DS);
	MATCH3D(3DSTATE_URB_ALLOC_GS);
	MATCH3D(3DSTATE_SO_BUFFER_INDEX_0);
	MATCH3D(3DSTATE_SO_BUFFER_INDEX_1);
	MATCH3D(3DSTATE_SO_BUFFER_INDEX_2);
	MATCH3D(3DSTATE_SO_BUFFER_INDEX_3);
	MATCH3D(3DSTATE_PRIMITIVE_REPLICATION);
	MATCH3D(3DSTATE_TBIMR_TILE_PASS_INFO);
	MATCH3D(3DSTATE_AMFS);
	MATCH3D(3DSTATE_DEPTH_BOUNDS);
	MATCH3D(3DSTATE_AMFS_TEXTURE_POINTERS);
	MATCH3D(3DSTATE_CONSTANT_TS_POINTER);
	MATCH3D(3DSTATE_MESH_CONTROL);
	MATCH3D(3DSTATE_MESH_DISTRIB);
	MATCH3D(3DSTATE_TASK_REDISTRIB);
	MATCH3D(3DSTATE_MESH_SHADER);
	MATCH3D(3DSTATE_MESH_SHADER_DATA);
	MATCH3D(3DSTATE_TASK_CONTROL);
	MATCH3D(3DSTATE_TASK_SHADER);
	MATCH3D(3DSTATE_TASK_SHADER_DATA);
	MATCH3D(3DSTATE_URB_ALLOC_MESH);
	MATCH3D(3DSTATE_URB_ALLOC_TASK);
	MATCH3D(3DSTATE_CLIP_MESH);
	MATCH3D(3DSTATE_SBE_MESH);
	MATCH3D(3DSTATE_CPSIZE_CONTROL_BUFFER);
	MATCH3D(3DSTATE_COARSE_PIXEL);

	MATCH3D(3DSTATE_DRAWING_RECTANGLE);
	MATCH3D(3DSTATE_CHROMA_KEY);
	MATCH3D(3DSTATE_POLY_STIPPLE_OFFSET);
	MATCH3D(3DSTATE_POLY_STIPPLE_PATTERN);
	MATCH3D(3DSTATE_LINE_STIPPLE);
	MATCH3D(3DSTATE_AA_LINE_PARAMETERS);
	MATCH3D(3DSTATE_MONOFILTER_SIZE);
	MATCH3D(3DSTATE_PUSH_CONSTANT_ALLOC_VS);
	MATCH3D(3DSTATE_PUSH_CONSTANT_ALLOC_HS);
	MATCH3D(3DSTATE_PUSH_CONSTANT_ALLOC_DS);
	MATCH3D(3DSTATE_PUSH_CONSTANT_ALLOC_GS);
	MATCH3D(3DSTATE_PUSH_CONSTANT_ALLOC_PS);
	MATCH3D(3DSTATE_SO_DECL_LIST);
	MATCH3D(3DSTATE_SO_BUFFER);
	MATCH3D(3DSTATE_BINDING_TABLE_POOL_ALLOC);
	MATCH3D(3DSTATE_SAMPLE_PATTERN);
	MATCH3D(3DSTATE_3D_MODE);
	MATCH3D(3DSTATE_SUBSLICE_HASH_TABLE);
	MATCH3D(3DSTATE_SLICE_TABLE_STATE_POINTERS);
	MATCH3D(3DSTATE_PTBR_TILE_PASS_INFO);

	default:
		drm_printf(p, "[%#010x] unknown GFXPIPE command (pipeline=%#x, opcode=%#x, subopcode=%#x), likely %d dwords\n",
			   *dw, pipeline, opcode, subopcode, numdw);
		return numdw;
	}
}

static int dump_gfx_state_command(struct drm_printer *p,
				  struct xe_gt *gt,
				  u32 *dw,
				  int remaining_dw)
{
	u32 numdw = instr_dw(*dw);
	u32 opcode = REG_FIELD_GET(GFX_STATE_OPCODE, *dw);

	/*
	 * Make sure we haven't mis-parsed a number of dwords that exceeds the
	 * remaining size of the LRC.
	 */
	if (xe_gt_WARN_ON(gt, numdw > remaining_dw))
		numdw = remaining_dw;

	switch (*dw & (XE_INSTR_GFX_STATE | GFX_STATE_OPCODE)) {
	MATCH(STATE_WRITE_INLINE);

	default:
		drm_printf(p, "[%#010x] unknown GFX_STATE command (opcode=%#x), likely %d dwords\n",
			   *dw, opcode, numdw);
		return numdw;
	}
}

void xe_lrc_dump_default(struct drm_printer *p,
			 struct xe_gt *gt,
			 enum xe_engine_class hwe_class)
{
	u32 *dw;
	int remaining_dw, num_dw;

	if (!gt->default_lrc[hwe_class]) {
		drm_printf(p, "No default LRC for class %d\n", hwe_class);
		return;
	}

	/*
	 * Skip the beginning of the LRC since it contains the per-process
	 * hardware status page.
	 */
	dw = gt->default_lrc[hwe_class] + LRC_PPHWSP_SIZE;
	remaining_dw = (xe_gt_lrc_size(gt, hwe_class) - LRC_PPHWSP_SIZE) / 4;

	while (remaining_dw > 0) {
		if ((*dw & XE_INSTR_CMD_TYPE) == XE_INSTR_MI) {
			num_dw = dump_mi_command(p, gt, dw, remaining_dw);
		} else if ((*dw & XE_INSTR_CMD_TYPE) == XE_INSTR_GFXPIPE) {
			num_dw = dump_gfxpipe_command(p, gt, dw, remaining_dw);
		} else if ((*dw & XE_INSTR_CMD_TYPE) == XE_INSTR_GFX_STATE) {
			num_dw = dump_gfx_state_command(p, gt, dw, remaining_dw);
		} else {
			num_dw = min(instr_dw(*dw), remaining_dw);
			drm_printf(p, "[%#10x] Unknown instruction of type %#x, likely %d dwords\n",
				   *dw, REG_FIELD_GET(XE_INSTR_CMD_TYPE, *dw),
				   num_dw);
		}

		dw += num_dw;
		remaining_dw -= num_dw;
	}
}

struct instr_state {
	u32 instr;
	u16 num_dw;
};

static const struct instr_state xe_hpg_svg_state[] = {
	{ .instr = CMD_3DSTATE_CONSTANT_VS, .num_dw = 11 },
	{ .instr = CMD_3DSTATE_CONSTANT_HS, .num_dw = 11 },
	{ .instr = CMD_3DSTATE_CONSTANT_DS, .num_dw = 11 },
	{ .instr = CMD_3DSTATE_CONSTANT_GS, .num_dw = 11 },
	{ .instr = CMD_3DSTATE_VERTEX_ELEMENTS, .num_dw = 69 },
	{ .instr = CMD_3DSTATE_VF_COMPONENT_PACKING, .num_dw = 5 },
	{ .instr = CMD_3DSTATE_VF_SGVS, .num_dw = 2 },
	{ .instr = CMD_3DSTATE_VF_SGVS_2, .num_dw = 3 },
	{ .instr = CMD_3DSTATE_VS, .num_dw = 9 },
	{ .instr = CMD_3DSTATE_BINDING_TABLE_POINTERS_VS, .num_dw = 2 },
	{ .instr = CMD_3DSTATE_SAMPLER_STATE_POINTERS_VS, .num_dw = 2 },
	{ .instr = CMD_3DSTATE_URB_ALLOC_VS, .num_dw = 3 },
	{ .instr = CMD_3DSTATE_STREAMOUT, .num_dw = 5 },
	{ .instr = CMD_3DSTATE_SO_BUFFER_INDEX_0, .num_dw = 8 },
	{ .instr = CMD_3DSTATE_SO_BUFFER_INDEX_1, .num_dw = 8 },
	{ .instr = CMD_3DSTATE_SO_BUFFER_INDEX_2, .num_dw = 8 },
	{ .instr = CMD_3DSTATE_SO_BUFFER_INDEX_3, .num_dw = 8 },
	{ .instr = CMD_3DSTATE_CLIP, .num_dw = 4 },
	{ .instr = CMD_3DSTATE_PRIMITIVE_REPLICATION, .num_dw = 6 },
	{ .instr = CMD_3DSTATE_CLIP_MESH, .num_dw = 2 },
	{ .instr = CMD_3DSTATE_SF, .num_dw = 4 },
	{ .instr = CMD_3DSTATE_SCISSOR_STATE_POINTERS, .num_dw = 2 },
	{ .instr = CMD_3DSTATE_VIEWPORT_STATE_POINTERS_SF_CLIP, .num_dw = 2 },
	{ .instr = CMD_3DSTATE_RASTER, .num_dw = 5 },
	{ .instr = CMD_3DSTATE_TBIMR_TILE_PASS_INFO, .num_dw = 4 },
	{ .instr = CMD_3DSTATE_WM_HZ_OP, .num_dw = 6 },
	{ .instr = CMD_3DSTATE_MULTISAMPLE, .num_dw = 2 },
	{ .instr = CMD_3DSTATE_HS, .num_dw = 9 },
	{ .instr = CMD_3DSTATE_BINDING_TABLE_POINTERS_HS, .num_dw = 2 },
	{ .instr = CMD_3DSTATE_SAMPLER_STATE_POINTERS_HS, .num_dw = 2 },
	{ .instr = CMD_3DSTATE_URB_ALLOC_HS, .num_dw = 3 },
	{ .instr = CMD_3DSTATE_TASK_CONTROL, .num_dw = 3 },
	{ .instr = CMD_3DSTATE_TASK_SHADER, .num_dw = 7 },
	{ .instr = CMD_3DSTATE_TASK_SHADER_DATA, .num_dw = 10 },
	{ .instr = CMD_3DSTATE_URB_ALLOC_TASK, .num_dw = 3 },
	{ .instr = CMD_3DSTATE_TE, .num_dw = 5 },
	{ .instr = CMD_3DSTATE_TASK_REDISTRIB, .num_dw = 2 },
	{ .instr = CMD_3DSTATE_DS, .num_dw = 11 },
	{ .instr = CMD_3DSTATE_BINDING_TABLE_POINTERS_DS, .num_dw = 2 },
	{ .instr = CMD_3DSTATE_SAMPLER_STATE_POINTERS_DS, .num_dw = 2 },
	{ .instr = CMD_3DSTATE_URB_ALLOC_DS, .num_dw = 3 },
	{ .instr = CMD_3DSTATE_GS, .num_dw = 10 },
	{ .instr = CMD_3DSTATE_BINDING_TABLE_POINTERS_GS, .num_dw = 2 },
	{ .instr = CMD_3DSTATE_SAMPLER_STATE_POINTERS_GS, .num_dw = 2 },
	{ .instr = CMD_3DSTATE_URB_ALLOC_GS, .num_dw = 3 },
	{ .instr = CMD_3DSTATE_MESH_CONTROL, .num_dw = 3 },
	{ .instr = CMD_3DSTATE_MESH_SHADER_DATA, .num_dw = 10 },
	{ .instr = CMD_3DSTATE_URB_ALLOC_MESH, .num_dw = 3 },
	{ .instr = CMD_3DSTATE_MESH_SHADER, .num_dw = 8 },
	{ .instr = CMD_3DSTATE_DRAWING_RECTANGLE, .num_dw = 4 },
};

void xe_lrc_emit_hwe_state_instructions(struct xe_exec_queue *q, struct xe_bb *bb)
{
	struct xe_gt *gt = q->hwe->gt;
	struct xe_device *xe = gt_to_xe(gt);
	const struct instr_state *state_table = NULL;
	int state_table_size = 0;

	/*
	 * Wa_14019789679
	 *
	 * If the driver doesn't explicitly emit the SVG instructions while
	 * setting up the default LRC, the context switch will write 0's
	 * (noops) into the LRC memory rather than the expected instruction
	 * headers.  Application contexts start out as a copy of the default
	 * LRC, and if they also do not emit specific settings for some SVG
	 * state, then on context restore they'll unintentionally inherit
	 * whatever state setting the previous context had programmed into the
	 * hardware (i.e., the lack of a 3DSTATE_* instruction in the LRC will
	 * prevent the hardware from resetting that state back to any specific
	 * value).
	 *
	 * The official workaround only requires emitting 3DSTATE_MESH_CONTROL
	 * since that's a specific state setting that can easily cause GPU
	 * hangs if unintentionally inherited.  However to be safe we'll
	 * continue to emit all of the SVG state since it's best not to leak
	 * any of the state between contexts, even if that leakage is harmless.
	 */
	if (XE_WA(gt, 14019789679) && q->hwe->class == XE_ENGINE_CLASS_RENDER) {
		state_table = xe_hpg_svg_state;
		state_table_size = ARRAY_SIZE(xe_hpg_svg_state);
	}

	if (!state_table) {
		xe_gt_dbg(gt, "No non-register state to emit on graphics ver %d.%02d\n",
			  GRAPHICS_VER(xe), GRAPHICS_VERx100(xe) % 100);
		return;
	}

	for (int i = 0; i < state_table_size; i++) {
		u32 instr = state_table[i].instr;
		u16 num_dw = state_table[i].num_dw;
		bool is_single_dw = ((instr & GFXPIPE_PIPELINE) == PIPELINE_SINGLE_DW);

		xe_gt_assert(gt, (instr & XE_INSTR_CMD_TYPE) == XE_INSTR_GFXPIPE);
		xe_gt_assert(gt, num_dw != 0);
		xe_gt_assert(gt, is_single_dw ^ (num_dw > 1));

		/*
		 * Xe2's SVG context is the same as the one on DG2 / MTL
		 * except that 3DSTATE_DRAWING_RECTANGLE (non-pipelined) has
		 * been replaced by 3DSTATE_DRAWING_RECTANGLE_FAST (pipelined).
		 * Just make the replacement here rather than defining a
		 * whole separate table for the single trivial change.
		 */
		if (GRAPHICS_VER(xe) >= 20 &&
		    instr == CMD_3DSTATE_DRAWING_RECTANGLE)
			instr = CMD_3DSTATE_DRAWING_RECTANGLE_FAST;

		bb->cs[bb->len] = instr;
		if (!is_single_dw)
			bb->cs[bb->len] |= (num_dw - 2);

		bb->len += num_dw;
	}
}

struct xe_lrc_snapshot *xe_lrc_snapshot_capture(struct xe_lrc *lrc)
{
	struct xe_lrc_snapshot *snapshot = kmalloc(sizeof(*snapshot), GFP_NOWAIT);

	if (!snapshot)
		return NULL;

	snapshot->context_desc = xe_lrc_ggtt_addr(lrc);
	snapshot->ring_addr = __xe_lrc_ring_ggtt_addr(lrc);
	snapshot->indirect_context_desc = xe_lrc_indirect_ring_ggtt_addr(lrc);
	snapshot->head = xe_lrc_ring_head(lrc);
	snapshot->tail.internal = lrc->ring.tail;
	snapshot->tail.memory = xe_lrc_ring_tail(lrc);
	snapshot->start = xe_lrc_ring_start(lrc);
	snapshot->start_seqno = xe_lrc_start_seqno(lrc);
	snapshot->seqno = xe_lrc_seqno(lrc);
	snapshot->lrc_bo = xe_bo_get(lrc->bo);
	snapshot->lrc_offset = xe_lrc_pphwsp_offset(lrc);
	snapshot->lrc_size = lrc->bo->size - snapshot->lrc_offset;
	snapshot->lrc_snapshot = NULL;
	snapshot->ctx_timestamp = lower_32_bits(xe_lrc_ctx_timestamp(lrc));
	snapshot->ctx_job_timestamp = xe_lrc_ctx_job_timestamp(lrc);
	return snapshot;
}

void xe_lrc_snapshot_capture_delayed(struct xe_lrc_snapshot *snapshot)
{
	struct xe_bo *bo;
	struct iosys_map src;

	if (!snapshot)
		return;

	bo = snapshot->lrc_bo;
	snapshot->lrc_bo = NULL;

	snapshot->lrc_snapshot = kvmalloc(snapshot->lrc_size, GFP_KERNEL);
	if (!snapshot->lrc_snapshot)
		goto put_bo;

	xe_bo_lock(bo, false);
	if (!ttm_bo_vmap(&bo->ttm, &src)) {
		xe_map_memcpy_from(xe_bo_device(bo),
				   snapshot->lrc_snapshot, &src, snapshot->lrc_offset,
				   snapshot->lrc_size);
		ttm_bo_vunmap(&bo->ttm, &src);
	} else {
		kvfree(snapshot->lrc_snapshot);
		snapshot->lrc_snapshot = NULL;
	}
	xe_bo_unlock(bo);
put_bo:
	xe_bo_put(bo);
}

void xe_lrc_snapshot_print(struct xe_lrc_snapshot *snapshot, struct drm_printer *p)
{
	unsigned long i;

	if (!snapshot)
		return;

	drm_printf(p, "\tHW Context Desc: 0x%08x\n", snapshot->context_desc);
	drm_printf(p, "\tHW Ring address: 0x%08x\n",
		   snapshot->ring_addr);
	drm_printf(p, "\tHW Indirect Ring State: 0x%08x\n",
		   snapshot->indirect_context_desc);
	drm_printf(p, "\tLRC Head: (memory) %u\n", snapshot->head);
	drm_printf(p, "\tLRC Tail: (internal) %u, (memory) %u\n",
		   snapshot->tail.internal, snapshot->tail.memory);
	drm_printf(p, "\tRing start: (memory) 0x%08x\n", snapshot->start);
	drm_printf(p, "\tStart seqno: (memory) %d\n", snapshot->start_seqno);
	drm_printf(p, "\tSeqno: (memory) %d\n", snapshot->seqno);
	drm_printf(p, "\tTimestamp: 0x%08x\n", snapshot->ctx_timestamp);
	drm_printf(p, "\tJob Timestamp: 0x%08x\n", snapshot->ctx_job_timestamp);

	if (!snapshot->lrc_snapshot)
		return;

	drm_printf(p, "\t[HWSP].length: 0x%x\n", LRC_PPHWSP_SIZE);
	drm_puts(p, "\t[HWSP].data: ");
	for (i = 0; i < LRC_PPHWSP_SIZE; i += sizeof(u32)) {
		u32 *val = snapshot->lrc_snapshot + i;
		char dumped[ASCII85_BUFSZ];

		drm_puts(p, ascii85_encode(*val, dumped));
	}

	drm_printf(p, "\n\t[HWCTX].length: 0x%lx\n", snapshot->lrc_size - LRC_PPHWSP_SIZE);
	drm_puts(p, "\t[HWCTX].data: ");
	for (; i < snapshot->lrc_size; i += sizeof(u32)) {
		u32 *val = snapshot->lrc_snapshot + i;
		char dumped[ASCII85_BUFSZ];

		drm_puts(p, ascii85_encode(*val, dumped));
	}
	drm_puts(p, "\n");
}

void xe_lrc_snapshot_free(struct xe_lrc_snapshot *snapshot)
{
	if (!snapshot)
		return;

	kvfree(snapshot->lrc_snapshot);
	if (snapshot->lrc_bo)
		xe_bo_put(snapshot->lrc_bo);

	kfree(snapshot);
}

static int get_ctx_timestamp(struct xe_lrc *lrc, u32 engine_id, u64 *reg_ctx_ts)
{
	u16 class = REG_FIELD_GET(ENGINE_CLASS_ID, engine_id);
	u16 instance = REG_FIELD_GET(ENGINE_INSTANCE_ID, engine_id);
	struct xe_hw_engine *hwe;
	u64 val;

	hwe = xe_gt_hw_engine(lrc->gt, class, instance, false);
	if (xe_gt_WARN_ONCE(lrc->gt, !hwe || xe_hw_engine_is_reserved(hwe),
			    "Unexpected engine class:instance %d:%d for context utilization\n",
			    class, instance))
		return -1;

	if (lrc_to_xe(lrc)->info.has_64bit_timestamp)
		val = xe_mmio_read64_2x32(&hwe->gt->mmio,
					  RING_CTX_TIMESTAMP(hwe->mmio_base));
	else
		val = xe_mmio_read32(&hwe->gt->mmio,
				     RING_CTX_TIMESTAMP(hwe->mmio_base));

	*reg_ctx_ts = val;

	return 0;
}

/**
 * xe_lrc_update_timestamp() - Update ctx timestamp
 * @lrc: Pointer to the lrc.
 * @old_ts: Old timestamp value
 *
 * Populate @old_ts current saved ctx timestamp, read new ctx timestamp and
 * update saved value. With support for active contexts, the calculation may be
 * slightly racy, so follow a read-again logic to ensure that the context is
 * still active before returning the right timestamp.
 *
 * Returns: New ctx timestamp value
 */
u64 xe_lrc_update_timestamp(struct xe_lrc *lrc, u64 *old_ts)
{
	u64 lrc_ts, reg_ts;
	u32 engine_id;

	*old_ts = lrc->ctx_timestamp;

	lrc_ts = xe_lrc_ctx_timestamp(lrc);
	/* CTX_TIMESTAMP mmio read is invalid on VF, so return the LRC value */
	if (IS_SRIOV_VF(lrc_to_xe(lrc))) {
		lrc->ctx_timestamp = lrc_ts;
		goto done;
	}

	if (lrc_ts == CONTEXT_ACTIVE) {
		engine_id = xe_lrc_engine_id(lrc);
		if (!get_ctx_timestamp(lrc, engine_id, &reg_ts))
			lrc->ctx_timestamp = reg_ts;

		/* read lrc again to ensure context is still active */
		lrc_ts = xe_lrc_ctx_timestamp(lrc);
	}

	/*
	 * If context switched out, just use the lrc_ts. Note that this needs to
	 * be a separate if condition.
	 */
	if (lrc_ts != CONTEXT_ACTIVE)
		lrc->ctx_timestamp = lrc_ts;

done:
	trace_xe_lrc_update_timestamp(lrc, *old_ts);

	return lrc->ctx_timestamp;
}

/**
 * xe_lrc_ring_is_idle() - LRC is idle
 * @lrc: Pointer to the lrc.
 *
 * Compare LRC ring head and tail to determine if idle.
 *
 * Return: True is ring is idle, False otherwise
 */
bool xe_lrc_ring_is_idle(struct xe_lrc *lrc)
{
	return xe_lrc_ring_head(lrc) == xe_lrc_ring_tail(lrc);
}<|MERGE_RESOLUTION|>--- conflicted
+++ resolved
@@ -909,11 +909,7 @@
 static void xe_lrc_finish(struct xe_lrc *lrc)
 {
 	xe_hw_fence_ctx_finish(&lrc->fence_ctx);
-<<<<<<< HEAD
-	xe_bo_lock(lrc->bo, false);
-	xe_bo_unpin(lrc->bo);
-	xe_bo_unlock(lrc->bo);
-	xe_bo_put(lrc->bo);
+	xe_bo_unpin_map_no_vm(lrc->bo);
 	xe_bo_unpin_map_no_vm(lrc->bb_per_ctx_bo);
 }
 
@@ -973,9 +969,6 @@
 	xe_lrc_write_ctx_reg(lrc, CTX_BB_PER_CTX_PTR,
 			     xe_bo_ggtt_addr(lrc->bb_per_ctx_bo) | 1);
 
-=======
-	xe_bo_unpin_map_no_vm(lrc->bo);
->>>>>>> 04c89707
 }
 
 #define PVC_CTX_ASID		(0x2e + 1)
