--- conflicted
+++ resolved
@@ -212,8 +212,6 @@
 		const struct dc_link *link);
 #endif
 
-<<<<<<< HEAD
-=======
 void reset_syncd_pipes_from_disabled_pipes(struct dc *dc,
 	struct dc_state *context);
 
@@ -221,7 +219,6 @@
 	struct dc_state *context,
 	uint8_t disabled_master_pipe_idx);
 
->>>>>>> ed9f4f96
 uint8_t resource_transmitter_to_phy_idx(const struct dc *dc, enum transmitter transmitter);
 
 #endif /* DRIVERS_GPU_DRM_AMD_DC_DEV_DC_INC_RESOURCE_H_ */