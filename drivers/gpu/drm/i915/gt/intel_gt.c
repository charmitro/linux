// SPDX-License-Identifier: MIT
/*
 * Copyright © 2019 Intel Corporation
 */

#include "intel_gt_debugfs.h"

#include "gem/i915_gem_lmem.h"
#include "i915_drv.h"
#include "intel_context.h"
#include "intel_gt.h"
#include "intel_gt_buffer_pool.h"
#include "intel_gt_clock_utils.h"
#include "intel_gt_pm.h"
#include "intel_gt_requests.h"
#include "intel_migrate.h"
#include "intel_mocs.h"
#include "intel_pm.h"
#include "intel_rc6.h"
#include "intel_renderstate.h"
#include "intel_rps.h"
#include "intel_uncore.h"
#include "shmem_utils.h"
#include "pxp/intel_pxp.h"

void intel_gt_init_early(struct intel_gt *gt, struct drm_i915_private *i915)
{
	gt->i915 = i915;
	gt->uncore = &i915->uncore;

	spin_lock_init(&gt->irq_lock);

	INIT_LIST_HEAD(&gt->closed_vma);
	spin_lock_init(&gt->closed_lock);

	init_llist_head(&gt->watchdog.list);
	INIT_WORK(&gt->watchdog.work, intel_gt_watchdog_work);

	intel_gt_init_buffer_pool(gt);
	intel_gt_init_reset(gt);
	intel_gt_init_requests(gt);
	intel_gt_init_timelines(gt);
	intel_gt_pm_init_early(gt);

	intel_uc_init_early(&gt->uc);
	intel_rps_init_early(&gt->rps);
}

int intel_gt_probe_lmem(struct intel_gt *gt)
{
	struct drm_i915_private *i915 = gt->i915;
	struct intel_memory_region *mem;
	int id;
	int err;

	mem = intel_gt_setup_lmem(gt);
	if (mem == ERR_PTR(-ENODEV))
		mem = intel_gt_setup_fake_lmem(gt);
	if (IS_ERR(mem)) {
		err = PTR_ERR(mem);
		if (err == -ENODEV)
			return 0;

		drm_err(&i915->drm,
			"Failed to setup region(%d) type=%d\n",
			err, INTEL_MEMORY_LOCAL);
		return err;
	}

	id = INTEL_REGION_LMEM;

	mem->id = id;

	intel_memory_region_set_name(mem, "local%u", mem->instance);

	GEM_BUG_ON(!HAS_REGION(i915, id));
	GEM_BUG_ON(i915->mm.regions[id]);
	i915->mm.regions[id] = mem;

	return 0;
}

void intel_gt_init_hw_early(struct intel_gt *gt, struct i915_ggtt *ggtt)
{
	gt->ggtt = ggtt;
}

static const struct intel_mmio_range icl_l3bank_steering_table[] = {
	{ 0x00B100, 0x00B3FF },
	{},
};

static const struct intel_mmio_range xehpsdv_mslice_steering_table[] = {
	{ 0x004000, 0x004AFF },
	{ 0x00C800, 0x00CFFF },
	{ 0x00DD00, 0x00DDFF },
	{ 0x00E900, 0x00FFFF }, /* 0xEA00 - OxEFFF is unused */
	{},
};

static const struct intel_mmio_range xehpsdv_lncf_steering_table[] = {
	{ 0x00B000, 0x00B0FF },
	{ 0x00D800, 0x00D8FF },
	{},
};

static const struct intel_mmio_range dg2_lncf_steering_table[] = {
	{ 0x00B000, 0x00B0FF },
	{ 0x00D880, 0x00D8FF },
	{},
};

static u16 slicemask(struct intel_gt *gt, int count)
{
	u64 dss_mask = intel_sseu_get_subslices(&gt->info.sseu, 0);

	return intel_slicemask_from_dssmask(dss_mask, count);
}

int intel_gt_init_mmio(struct intel_gt *gt)
{
	struct drm_i915_private *i915 = gt->i915;

	intel_gt_init_clock_frequency(gt);

	intel_uc_init_mmio(&gt->uc);
	intel_sseu_info_init(gt);

	/*
	 * An mslice is unavailable only if both the meml3 for the slice is
	 * disabled *and* all of the DSS in the slice (quadrant) are disabled.
	 */
	if (HAS_MSLICES(i915))
		gt->info.mslice_mask =
			slicemask(gt, GEN_DSS_PER_MSLICE) |
			(intel_uncore_read(gt->uncore, GEN10_MIRROR_FUSE3) &
			 GEN12_MEML3_EN_MASK);

	if (IS_DG2(i915)) {
		gt->steering_table[MSLICE] = xehpsdv_mslice_steering_table;
		gt->steering_table[LNCF] = dg2_lncf_steering_table;
	} else if (IS_XEHPSDV(i915)) {
		gt->steering_table[MSLICE] = xehpsdv_mslice_steering_table;
		gt->steering_table[LNCF] = xehpsdv_lncf_steering_table;
	} else if (GRAPHICS_VER(i915) >= 11 &&
		   GRAPHICS_VER_FULL(i915) < IP_VER(12, 50)) {
		gt->steering_table[L3BANK] = icl_l3bank_steering_table;
		gt->info.l3bank_mask =
			~intel_uncore_read(gt->uncore, GEN10_MIRROR_FUSE3) &
			GEN10_L3BANK_MASK;
	} else if (HAS_MSLICES(i915)) {
		MISSING_CASE(INTEL_INFO(i915)->platform);
	}

	return intel_engines_init_mmio(gt);
}

static void init_unused_ring(struct intel_gt *gt, u32 base)
{
	struct intel_uncore *uncore = gt->uncore;

	intel_uncore_write(uncore, RING_CTL(base), 0);
	intel_uncore_write(uncore, RING_HEAD(base), 0);
	intel_uncore_write(uncore, RING_TAIL(base), 0);
	intel_uncore_write(uncore, RING_START(base), 0);
}

static void init_unused_rings(struct intel_gt *gt)
{
	struct drm_i915_private *i915 = gt->i915;

	if (IS_I830(i915)) {
		init_unused_ring(gt, PRB1_BASE);
		init_unused_ring(gt, SRB0_BASE);
		init_unused_ring(gt, SRB1_BASE);
		init_unused_ring(gt, SRB2_BASE);
		init_unused_ring(gt, SRB3_BASE);
	} else if (GRAPHICS_VER(i915) == 2) {
		init_unused_ring(gt, SRB0_BASE);
		init_unused_ring(gt, SRB1_BASE);
	} else if (GRAPHICS_VER(i915) == 3) {
		init_unused_ring(gt, PRB1_BASE);
		init_unused_ring(gt, PRB2_BASE);
	}
}

int intel_gt_init_hw(struct intel_gt *gt)
{
	struct drm_i915_private *i915 = gt->i915;
	struct intel_uncore *uncore = gt->uncore;
	int ret;

	gt->last_init_time = ktime_get();

	/* Double layer security blanket, see i915_gem_init() */
	intel_uncore_forcewake_get(uncore, FORCEWAKE_ALL);

	if (HAS_EDRAM(i915) && GRAPHICS_VER(i915) < 9)
		intel_uncore_rmw(uncore, HSW_IDICR, 0, IDIHASHMSK(0xf));

	if (IS_HASWELL(i915))
		intel_uncore_write(uncore,
				   MI_PREDICATE_RESULT_2,
				   IS_HSW_GT3(i915) ?
				   LOWER_SLICE_ENABLED : LOWER_SLICE_DISABLED);

	/* Apply the GT workarounds... */
	intel_gt_apply_workarounds(gt);
	/* ...and determine whether they are sticking. */
	intel_gt_verify_workarounds(gt, "init");

	intel_gt_init_swizzling(gt);

	/*
	 * At least 830 can leave some of the unused rings
	 * "active" (ie. head != tail) after resume which
	 * will prevent c3 entry. Makes sure all unused rings
	 * are totally idle.
	 */
	init_unused_rings(gt);

	ret = i915_ppgtt_init_hw(gt);
	if (ret) {
		DRM_ERROR("Enabling PPGTT failed (%d)\n", ret);
		goto out;
	}

	/* We can't enable contexts until all firmware is loaded */
	ret = intel_uc_init_hw(&gt->uc);
	if (ret) {
		i915_probe_error(i915, "Enabling uc failed (%d)\n", ret);
		goto out;
	}

	intel_mocs_init(gt);

out:
	intel_uncore_forcewake_put(uncore, FORCEWAKE_ALL);
	return ret;
}

static void rmw_set(struct intel_uncore *uncore, i915_reg_t reg, u32 set)
{
	intel_uncore_rmw(uncore, reg, 0, set);
}

static void rmw_clear(struct intel_uncore *uncore, i915_reg_t reg, u32 clr)
{
	intel_uncore_rmw(uncore, reg, clr, 0);
}

static void clear_register(struct intel_uncore *uncore, i915_reg_t reg)
{
	intel_uncore_rmw(uncore, reg, 0, 0);
}

static void gen6_clear_engine_error_register(struct intel_engine_cs *engine)
{
	GEN6_RING_FAULT_REG_RMW(engine, RING_FAULT_VALID, 0);
	GEN6_RING_FAULT_REG_POSTING_READ(engine);
}

void
intel_gt_clear_error_registers(struct intel_gt *gt,
			       intel_engine_mask_t engine_mask)
{
	struct drm_i915_private *i915 = gt->i915;
	struct intel_uncore *uncore = gt->uncore;
	u32 eir;

	if (GRAPHICS_VER(i915) != 2)
		clear_register(uncore, PGTBL_ER);

	if (GRAPHICS_VER(i915) < 4)
		clear_register(uncore, IPEIR(RENDER_RING_BASE));
	else
		clear_register(uncore, IPEIR_I965);

	clear_register(uncore, EIR);
	eir = intel_uncore_read(uncore, EIR);
	if (eir) {
		/*
		 * some errors might have become stuck,
		 * mask them.
		 */
		DRM_DEBUG_DRIVER("EIR stuck: 0x%08x, masking\n", eir);
		rmw_set(uncore, EMR, eir);
		intel_uncore_write(uncore, GEN2_IIR,
				   I915_MASTER_ERROR_INTERRUPT);
	}

	if (GRAPHICS_VER(i915) >= 12) {
		rmw_clear(uncore, GEN12_RING_FAULT_REG, RING_FAULT_VALID);
		intel_uncore_posting_read(uncore, GEN12_RING_FAULT_REG);
	} else if (GRAPHICS_VER(i915) >= 8) {
		rmw_clear(uncore, GEN8_RING_FAULT_REG, RING_FAULT_VALID);
		intel_uncore_posting_read(uncore, GEN8_RING_FAULT_REG);
	} else if (GRAPHICS_VER(i915) >= 6) {
		struct intel_engine_cs *engine;
		enum intel_engine_id id;

		for_each_engine_masked(engine, gt, engine_mask, id)
			gen6_clear_engine_error_register(engine);
	}
}

static void gen6_check_faults(struct intel_gt *gt)
{
	struct intel_engine_cs *engine;
	enum intel_engine_id id;
	u32 fault;

	for_each_engine(engine, gt, id) {
		fault = GEN6_RING_FAULT_REG_READ(engine);
		if (fault & RING_FAULT_VALID) {
			drm_dbg(&engine->i915->drm, "Unexpected fault\n"
				"\tAddr: 0x%08lx\n"
				"\tAddress space: %s\n"
				"\tSource ID: %d\n"
				"\tType: %d\n",
				fault & PAGE_MASK,
				fault & RING_FAULT_GTTSEL_MASK ?
				"GGTT" : "PPGTT",
				RING_FAULT_SRCID(fault),
				RING_FAULT_FAULT_TYPE(fault));
		}
	}
}

static void gen8_check_faults(struct intel_gt *gt)
{
	struct intel_uncore *uncore = gt->uncore;
	i915_reg_t fault_reg, fault_data0_reg, fault_data1_reg;
	u32 fault;

	if (GRAPHICS_VER(gt->i915) >= 12) {
		fault_reg = GEN12_RING_FAULT_REG;
		fault_data0_reg = GEN12_FAULT_TLB_DATA0;
		fault_data1_reg = GEN12_FAULT_TLB_DATA1;
	} else {
		fault_reg = GEN8_RING_FAULT_REG;
		fault_data0_reg = GEN8_FAULT_TLB_DATA0;
		fault_data1_reg = GEN8_FAULT_TLB_DATA1;
	}

	fault = intel_uncore_read(uncore, fault_reg);
	if (fault & RING_FAULT_VALID) {
		u32 fault_data0, fault_data1;
		u64 fault_addr;

		fault_data0 = intel_uncore_read(uncore, fault_data0_reg);
		fault_data1 = intel_uncore_read(uncore, fault_data1_reg);

		fault_addr = ((u64)(fault_data1 & FAULT_VA_HIGH_BITS) << 44) |
			     ((u64)fault_data0 << 12);

		drm_dbg(&uncore->i915->drm, "Unexpected fault\n"
			"\tAddr: 0x%08x_%08x\n"
			"\tAddress space: %s\n"
			"\tEngine ID: %d\n"
			"\tSource ID: %d\n"
			"\tType: %d\n",
			upper_32_bits(fault_addr), lower_32_bits(fault_addr),
			fault_data1 & FAULT_GTT_SEL ? "GGTT" : "PPGTT",
			GEN8_RING_FAULT_ENGINE_ID(fault),
			RING_FAULT_SRCID(fault),
			RING_FAULT_FAULT_TYPE(fault));
	}
}

void intel_gt_check_and_clear_faults(struct intel_gt *gt)
{
	struct drm_i915_private *i915 = gt->i915;

	/* From GEN8 onwards we only have one 'All Engine Fault Register' */
	if (GRAPHICS_VER(i915) >= 8)
		gen8_check_faults(gt);
	else if (GRAPHICS_VER(i915) >= 6)
		gen6_check_faults(gt);
	else
		return;

	intel_gt_clear_error_registers(gt, ALL_ENGINES);
}

void intel_gt_flush_ggtt_writes(struct intel_gt *gt)
{
	struct intel_uncore *uncore = gt->uncore;
	intel_wakeref_t wakeref;

	/*
	 * No actual flushing is required for the GTT write domain for reads
	 * from the GTT domain. Writes to it "immediately" go to main memory
	 * as far as we know, so there's no chipset flush. It also doesn't
	 * land in the GPU render cache.
	 *
	 * However, we do have to enforce the order so that all writes through
	 * the GTT land before any writes to the device, such as updates to
	 * the GATT itself.
	 *
	 * We also have to wait a bit for the writes to land from the GTT.
	 * An uncached read (i.e. mmio) seems to be ideal for the round-trip
	 * timing. This issue has only been observed when switching quickly
	 * between GTT writes and CPU reads from inside the kernel on recent hw,
	 * and it appears to only affect discrete GTT blocks (i.e. on LLC
	 * system agents we cannot reproduce this behaviour, until Cannonlake
	 * that was!).
	 */

	wmb();

	if (INTEL_INFO(gt->i915)->has_coherent_ggtt)
		return;

	intel_gt_chipset_flush(gt);

	with_intel_runtime_pm_if_in_use(uncore->rpm, wakeref) {
		unsigned long flags;

		spin_lock_irqsave(&uncore->lock, flags);
		intel_uncore_posting_read_fw(uncore,
					     RING_HEAD(RENDER_RING_BASE));
		spin_unlock_irqrestore(&uncore->lock, flags);
	}
}

void intel_gt_chipset_flush(struct intel_gt *gt)
{
	wmb();
	if (GRAPHICS_VER(gt->i915) < 6)
		intel_gtt_chipset_flush();
}

void intel_gt_driver_register(struct intel_gt *gt)
{
	intel_rps_driver_register(&gt->rps);

	intel_gt_debugfs_register(gt);
}

static int intel_gt_init_scratch(struct intel_gt *gt, unsigned int size)
{
	struct drm_i915_private *i915 = gt->i915;
	struct drm_i915_gem_object *obj;
	struct i915_vma *vma;
	int ret;

	obj = i915_gem_object_create_lmem(i915, size, I915_BO_ALLOC_VOLATILE);
	if (IS_ERR(obj))
		obj = i915_gem_object_create_stolen(i915, size);
	if (IS_ERR(obj))
		obj = i915_gem_object_create_internal(i915, size);
	if (IS_ERR(obj)) {
		drm_err(&i915->drm, "Failed to allocate scratch page\n");
		return PTR_ERR(obj);
	}

	vma = i915_vma_instance(obj, &gt->ggtt->vm, NULL);
	if (IS_ERR(vma)) {
		ret = PTR_ERR(vma);
		goto err_unref;
	}

	ret = i915_ggtt_pin(vma, NULL, 0, PIN_HIGH);
	if (ret)
		goto err_unref;

	gt->scratch = i915_vma_make_unshrinkable(vma);

	return 0;

err_unref:
	i915_gem_object_put(obj);
	return ret;
}

static void intel_gt_fini_scratch(struct intel_gt *gt)
{
	i915_vma_unpin_and_release(&gt->scratch, 0);
}

static struct i915_address_space *kernel_vm(struct intel_gt *gt)
{
	if (INTEL_PPGTT(gt->i915) > INTEL_PPGTT_ALIASING)
		return &i915_ppgtt_create(gt, I915_BO_ALLOC_PM_EARLY)->vm;
	else
		return i915_vm_get(&gt->ggtt->vm);
}

static int __engines_record_defaults(struct intel_gt *gt)
{
	struct i915_request *requests[I915_NUM_ENGINES] = {};
	struct intel_engine_cs *engine;
	enum intel_engine_id id;
	int err = 0;

	/*
	 * As we reset the gpu during very early sanitisation, the current
	 * register state on the GPU should reflect its defaults values.
	 * We load a context onto the hw (with restore-inhibit), then switch
	 * over to a second context to save that default register state. We
	 * can then prime every new context with that state so they all start
	 * from the same default HW values.
	 */

	for_each_engine(engine, gt, id) {
		struct intel_renderstate so;
		struct intel_context *ce;
		struct i915_request *rq;

		/* We must be able to switch to something! */
		GEM_BUG_ON(!engine->kernel_context);

		ce = intel_context_create(engine);
		if (IS_ERR(ce)) {
			err = PTR_ERR(ce);
			goto out;
		}

		err = intel_renderstate_init(&so, ce);
		if (err)
			goto err;

		rq = i915_request_create(ce);
		if (IS_ERR(rq)) {
			err = PTR_ERR(rq);
			goto err_fini;
		}

		err = intel_engine_emit_ctx_wa(rq);
		if (err)
			goto err_rq;

		err = intel_renderstate_emit(&so, rq);
		if (err)
			goto err_rq;

err_rq:
		requests[id] = i915_request_get(rq);
		i915_request_add(rq);
err_fini:
		intel_renderstate_fini(&so, ce);
err:
		if (err) {
			intel_context_put(ce);
			goto out;
		}
	}

	/* Flush the default context image to memory, and enable powersaving. */
	if (intel_gt_wait_for_idle(gt, I915_GEM_IDLE_TIMEOUT) == -ETIME) {
		err = -EIO;
		goto out;
	}

	for (id = 0; id < ARRAY_SIZE(requests); id++) {
		struct i915_request *rq;
		struct file *state;

		rq = requests[id];
		if (!rq)
			continue;

		if (rq->fence.error) {
			err = -EIO;
			goto out;
		}

		GEM_BUG_ON(!test_bit(CONTEXT_ALLOC_BIT, &rq->context->flags));
		if (!rq->context->state)
			continue;

		/* Keep a copy of the state's backing pages; free the obj */
		state = shmem_create_from_object(rq->context->state->obj);
		if (IS_ERR(state)) {
			err = PTR_ERR(state);
			goto out;
		}
		rq->engine->default_state = state;
	}

out:
	/*
	 * If we have to abandon now, we expect the engines to be idle
	 * and ready to be torn-down. The quickest way we can accomplish
	 * this is by declaring ourselves wedged.
	 */
	if (err)
		intel_gt_set_wedged(gt);

	for (id = 0; id < ARRAY_SIZE(requests); id++) {
		struct intel_context *ce;
		struct i915_request *rq;

		rq = requests[id];
		if (!rq)
			continue;

		ce = rq->context;
		i915_request_put(rq);
		intel_context_put(ce);
	}
	return err;
}

static int __engines_verify_workarounds(struct intel_gt *gt)
{
	struct intel_engine_cs *engine;
	enum intel_engine_id id;
	int err = 0;

	if (!IS_ENABLED(CONFIG_DRM_I915_DEBUG_GEM))
		return 0;

	for_each_engine(engine, gt, id) {
		if (intel_engine_verify_workarounds(engine, "load"))
			err = -EIO;
	}

	/* Flush and restore the kernel context for safety */
	if (intel_gt_wait_for_idle(gt, I915_GEM_IDLE_TIMEOUT) == -ETIME)
		err = -EIO;

	return err;
}

static void __intel_gt_disable(struct intel_gt *gt)
{
	intel_gt_set_wedged_on_fini(gt);

	intel_gt_suspend_prepare(gt);
	intel_gt_suspend_late(gt);

	GEM_BUG_ON(intel_gt_pm_is_awake(gt));
}

int intel_gt_wait_for_idle(struct intel_gt *gt, long timeout)
{
	long remaining_timeout;

	/* If the device is asleep, we have no requests outstanding */
	if (!intel_gt_pm_is_awake(gt))
		return 0;

	while ((timeout = intel_gt_retire_requests_timeout(gt, timeout,
							   &remaining_timeout)) > 0) {
		cond_resched();
		if (signal_pending(current))
			return -EINTR;
	}

	return timeout ? timeout : intel_uc_wait_for_idle(&gt->uc,
							  remaining_timeout);
}

int intel_gt_init(struct intel_gt *gt)
{
	int err;

	err = i915_inject_probe_error(gt->i915, -ENODEV);
	if (err)
		return err;

	intel_gt_init_workarounds(gt);

	/*
	 * This is just a security blanket to placate dragons.
	 * On some systems, we very sporadically observe that the first TLBs
	 * used by the CS may be stale, despite us poking the TLB reset. If
	 * we hold the forcewake during initialisation these problems
	 * just magically go away.
	 */
	intel_uncore_forcewake_get(gt->uncore, FORCEWAKE_ALL);

	err = intel_gt_init_scratch(gt,
				    GRAPHICS_VER(gt->i915) == 2 ? SZ_256K : SZ_4K);
	if (err)
		goto out_fw;

	intel_gt_pm_init(gt);

	gt->vm = kernel_vm(gt);
	if (!gt->vm) {
		err = -ENOMEM;
		goto err_pm;
	}

	intel_set_mocs_index(gt);

	err = intel_engines_init(gt);
	if (err)
		goto err_engines;

	err = intel_uc_init(&gt->uc);
	if (err)
		goto err_engines;

	err = intel_gt_resume(gt);
	if (err)
		goto err_uc_init;

	err = __engines_record_defaults(gt);
	if (err)
		goto err_gt;

	err = __engines_verify_workarounds(gt);
	if (err)
		goto err_gt;

	intel_uc_init_late(&gt->uc);

	err = i915_inject_probe_error(gt->i915, -EIO);
	if (err)
		goto err_gt;

	intel_migrate_init(&gt->migrate, gt);

<<<<<<< HEAD
=======
	intel_pxp_init(&gt->pxp);

>>>>>>> df0cc57e
	goto out_fw;
err_gt:
	__intel_gt_disable(gt);
	intel_uc_fini_hw(&gt->uc);
err_uc_init:
	intel_uc_fini(&gt->uc);
err_engines:
	intel_engines_release(gt);
	i915_vm_put(fetch_and_zero(&gt->vm));
err_pm:
	intel_gt_pm_fini(gt);
	intel_gt_fini_scratch(gt);
out_fw:
	if (err)
		intel_gt_set_wedged_on_init(gt);
	intel_uncore_forcewake_put(gt->uncore, FORCEWAKE_ALL);
	return err;
}

void intel_gt_driver_remove(struct intel_gt *gt)
{
	__intel_gt_disable(gt);

	intel_migrate_fini(&gt->migrate);
	intel_uc_driver_remove(&gt->uc);

	intel_engines_release(gt);

	intel_gt_flush_buffer_pool(gt);
}

void intel_gt_driver_unregister(struct intel_gt *gt)
{
	intel_wakeref_t wakeref;

	intel_rps_driver_unregister(&gt->rps);

	intel_pxp_fini(&gt->pxp);

	/*
	 * Upon unregistering the device to prevent any new users, cancel
	 * all in-flight requests so that we can quickly unbind the active
	 * resources.
	 */
	intel_gt_set_wedged_on_fini(gt);

	/* Scrub all HW state upon release */
	with_intel_runtime_pm(gt->uncore->rpm, wakeref)
		__intel_gt_reset(gt, ALL_ENGINES);
}

void intel_gt_driver_release(struct intel_gt *gt)
{
	struct i915_address_space *vm;

	vm = fetch_and_zero(&gt->vm);
	if (vm) /* FIXME being called twice on error paths :( */
		i915_vm_put(vm);

	intel_wa_list_free(&gt->wa_list);
	intel_gt_pm_fini(gt);
	intel_gt_fini_scratch(gt);
	intel_gt_fini_buffer_pool(gt);
}

void intel_gt_driver_late_release(struct intel_gt *gt)
{
	/* We need to wait for inflight RCU frees to release their grip */
	rcu_barrier();

	intel_uc_driver_late_release(&gt->uc);
	intel_gt_fini_requests(gt);
	intel_gt_fini_reset(gt);
	intel_gt_fini_timelines(gt);
	intel_engines_free(gt);
}

/**
 * intel_gt_reg_needs_read_steering - determine whether a register read
 *     requires explicit steering
 * @gt: GT structure
 * @reg: the register to check steering requirements for
 * @type: type of multicast steering to check
 *
 * Determines whether @reg needs explicit steering of a specific type for
 * reads.
 *
 * Returns false if @reg does not belong to a register range of the given
 * steering type, or if the default (subslice-based) steering IDs are suitable
 * for @type steering too.
 */
static bool intel_gt_reg_needs_read_steering(struct intel_gt *gt,
					     i915_reg_t reg,
					     enum intel_steering_type type)
{
	const u32 offset = i915_mmio_reg_offset(reg);
	const struct intel_mmio_range *entry;

	if (likely(!intel_gt_needs_read_steering(gt, type)))
		return false;

	for (entry = gt->steering_table[type]; entry->end; entry++) {
		if (offset >= entry->start && offset <= entry->end)
			return true;
	}

	return false;
}

/**
 * intel_gt_get_valid_steering - determines valid IDs for a class of MCR steering
 * @gt: GT structure
 * @type: multicast register type
 * @sliceid: Slice ID returned
 * @subsliceid: Subslice ID returned
 *
 * Determines sliceid and subsliceid values that will steer reads
 * of a specific multicast register class to a valid value.
 */
static void intel_gt_get_valid_steering(struct intel_gt *gt,
					enum intel_steering_type type,
					u8 *sliceid, u8 *subsliceid)
{
	switch (type) {
	case L3BANK:
		GEM_DEBUG_WARN_ON(!gt->info.l3bank_mask); /* should be impossible! */

		*sliceid = 0;		/* unused */
		*subsliceid = __ffs(gt->info.l3bank_mask);
		break;
	case MSLICE:
		GEM_DEBUG_WARN_ON(!gt->info.mslice_mask); /* should be impossible! */

		*sliceid = __ffs(gt->info.mslice_mask);
		*subsliceid = 0;	/* unused */
		break;
	case LNCF:
		GEM_DEBUG_WARN_ON(!gt->info.mslice_mask); /* should be impossible! */

		/*
		 * An LNCF is always present if its mslice is present, so we
		 * can safely just steer to LNCF 0 in all cases.
		 */
		*sliceid = __ffs(gt->info.mslice_mask) << 1;
		*subsliceid = 0;	/* unused */
		break;
	default:
		MISSING_CASE(type);
		*sliceid = 0;
		*subsliceid = 0;
	}
}

/**
 * intel_gt_read_register_fw - reads a GT register with support for multicast
 * @gt: GT structure
 * @reg: register to read
 *
 * This function will read a GT register.  If the register is a multicast
 * register, the read will be steered to a valid instance (i.e., one that
 * isn't fused off or powered down by power gating).
 *
 * Returns the value from a valid instance of @reg.
 */
u32 intel_gt_read_register_fw(struct intel_gt *gt, i915_reg_t reg)
{
	int type;
	u8 sliceid, subsliceid;

	for (type = 0; type < NUM_STEERING_TYPES; type++) {
		if (intel_gt_reg_needs_read_steering(gt, reg, type)) {
			intel_gt_get_valid_steering(gt, type, &sliceid,
						    &subsliceid);
			return intel_uncore_read_with_mcr_steering_fw(gt->uncore,
								      reg,
								      sliceid,
								      subsliceid);
		}
	}

	return intel_uncore_read_fw(gt->uncore, reg);
}

void intel_gt_info_print(const struct intel_gt_info *info,
			 struct drm_printer *p)
{
	drm_printf(p, "available engines: %x\n", info->engine_mask);

	intel_sseu_dump(&info->sseu, p);
}<|MERGE_RESOLUTION|>--- conflicted
+++ resolved
@@ -715,11 +715,8 @@
 
 	intel_migrate_init(&gt->migrate, gt);
 
-<<<<<<< HEAD
-=======
 	intel_pxp_init(&gt->pxp);
 
->>>>>>> df0cc57e
 	goto out_fw;
 err_gt:
 	__intel_gt_disable(gt);
