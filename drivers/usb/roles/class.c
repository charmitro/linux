--- conflicted
+++ resolved
@@ -388,15 +388,13 @@
 		return ERR_PTR(ret);
 	}
 
-<<<<<<< HEAD
 	if (dev_fwnode(&sw->dev)) {
 		ret = component_add(&sw->dev, &connector_ops);
 		if (ret)
 			dev_warn(&sw->dev, "failed to add component\n");
 	}
-=======
+
 	sw->registered = true;
->>>>>>> d206a76d
 
 	/* TODO: Symlinks for the host port and the device controller. */
 
@@ -412,18 +410,12 @@
  */
 void usb_role_switch_unregister(struct usb_role_switch *sw)
 {
-<<<<<<< HEAD
 	if (IS_ERR_OR_NULL(sw))
 		return;
+	sw->registered = false;
 	if (dev_fwnode(&sw->dev))
 		component_del(&sw->dev, &connector_ops);
 	device_unregister(&sw->dev);
-=======
-	if (!IS_ERR_OR_NULL(sw)) {
-		sw->registered = false;
-		device_unregister(&sw->dev);
-	}
->>>>>>> d206a76d
 }
 EXPORT_SYMBOL_GPL(usb_role_switch_unregister);
 
