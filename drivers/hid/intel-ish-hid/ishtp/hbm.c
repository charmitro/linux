// SPDX-License-Identifier: GPL-2.0-only
/*
 * ISHTP bus layer messages handling
 *
 * Copyright (c) 2003-2016, Intel Corporation.
 */

#include <linux/export.h>
#include <linux/slab.h>
#include <linux/sched.h>
#include <linux/wait.h>
#include <linux/spinlock.h>
#include "ishtp-dev.h"
#include "hbm.h"
#include "client.h"

/**
 * ishtp_hbm_fw_cl_allocate() - Allocate FW clients
 * @dev: ISHTP device instance
 *
 * Allocates storage for fw clients
 */
static void ishtp_hbm_fw_cl_allocate(struct ishtp_device *dev)
{
	struct ishtp_fw_client *clients;
	int b;

	/* count how many ISH clients we have */
	for_each_set_bit(b, dev->fw_clients_map, ISHTP_CLIENTS_MAX)
		dev->fw_clients_num++;

	if (dev->fw_clients_num <= 0)
		return;

	/* allocate storage for fw clients representation */
	clients = kcalloc(dev->fw_clients_num, sizeof(struct ishtp_fw_client),
			  GFP_KERNEL);
	if (!clients) {
		dev->dev_state = ISHTP_DEV_RESETTING;
		ish_hw_reset(dev);
		return;
	}
	dev->fw_clients = clients;
}

/**
 * ishtp_hbm_cl_hdr() - construct client hbm header
 * @cl: client
 * @hbm_cmd: host bus message command
 * @buf: buffer for cl header
 * @len: buffer length
 *
 * Initialize HBM buffer
 */
static inline void ishtp_hbm_cl_hdr(struct ishtp_cl *cl, uint8_t hbm_cmd,
	void *buf, size_t len)
{
	struct ishtp_hbm_cl_cmd *cmd = buf;

	memset(cmd, 0, len);

	cmd->hbm_cmd = hbm_cmd;
	cmd->host_addr = cl->host_client_id;
	cmd->fw_addr = cl->fw_client_id;
}

/**
 * ishtp_hbm_cl_addr_equal() - Compare client address
 * @cl: client
 * @buf: Client command buffer
 *
 * Compare client address with the address in command buffer
 *
 * Return: True if they have the same address
 */
static inline bool ishtp_hbm_cl_addr_equal(struct ishtp_cl *cl, void *buf)
{
	struct ishtp_hbm_cl_cmd *cmd = buf;

	return cl->host_client_id == cmd->host_addr &&
		cl->fw_client_id == cmd->fw_addr;
}

/**
 * ishtp_hbm_start_wait() - Wait for HBM start message
 * @dev: ISHTP device instance
 *
 * Wait for HBM start message from firmware
 *
 * Return: 0 if HBM start is/was received else timeout error
 */
int ishtp_hbm_start_wait(struct ishtp_device *dev)
{
	int ret;

	if (dev->hbm_state > ISHTP_HBM_START)
		return 0;

	dev_dbg(dev->devc, "Going to wait for ishtp start. hbm_state=%08X\n",
		dev->hbm_state);
	ret = wait_event_interruptible_timeout(dev->wait_hbm_recvd_msg,
					dev->hbm_state >= ISHTP_HBM_STARTED,
					(ISHTP_INTEROP_TIMEOUT * HZ));

	dev_dbg(dev->devc,
		"Woke up from waiting for ishtp start. hbm_state=%08X\n",
		dev->hbm_state);

	if (ret <= 0 && (dev->hbm_state <= ISHTP_HBM_START)) {
		dev->hbm_state = ISHTP_HBM_IDLE;
		dev_err(dev->devc,
		"waiting for ishtp start failed. ret=%d hbm_state=%08X\n",
			ret, dev->hbm_state);
		return -ETIMEDOUT;
	}
	return 0;
}

/**
 * ishtp_hbm_start_req() - Send HBM start message
 * @dev: ISHTP device instance
 *
 * Send HBM start message to firmware
 *
 * Return: 0 if success else error code
 */
int ishtp_hbm_start_req(struct ishtp_device *dev)
{
	struct ishtp_msg_hdr hdr;
	struct hbm_host_version_request start_req = { 0 };

	ishtp_hbm_hdr(&hdr, sizeof(start_req));

	/* host start message */
	start_req.hbm_cmd = HOST_START_REQ_CMD;
	start_req.host_version.major_version = HBM_MAJOR_VERSION;
	start_req.host_version.minor_version = HBM_MINOR_VERSION;

	/*
	 * (!) Response to HBM start may be so quick that this thread would get
	 * preempted BEFORE managing to set hbm_state = ISHTP_HBM_START.
	 * So set it at first, change back to ISHTP_HBM_IDLE upon failure
	 */
	dev->hbm_state = ISHTP_HBM_START;
	if (ishtp_write_message(dev, &hdr, &start_req)) {
		dev_err(dev->devc, "version message send failed\n");
		dev->dev_state = ISHTP_DEV_RESETTING;
		dev->hbm_state = ISHTP_HBM_IDLE;
		ish_hw_reset(dev);
		return -ENODEV;
	}

	return 0;
}

/**
 * ishtp_hbm_enum_clients_req() - Send client enum req
 * @dev: ISHTP device instance
 *
 * Send enumeration client request message
 *
 * Return: 0 if success else error code
 */
void ishtp_hbm_enum_clients_req(struct ishtp_device *dev)
{
	struct ishtp_msg_hdr hdr;
	struct hbm_host_enum_request enum_req = { 0 };

	/* enumerate clients */
	ishtp_hbm_hdr(&hdr, sizeof(enum_req));
	enum_req.hbm_cmd = HOST_ENUM_REQ_CMD;

	if (ishtp_write_message(dev, &hdr, &enum_req)) {
		dev->dev_state = ISHTP_DEV_RESETTING;
		dev_err(dev->devc, "enumeration request send failed\n");
		ish_hw_reset(dev);
	}
	dev->hbm_state = ISHTP_HBM_ENUM_CLIENTS;
}

/**
 * ishtp_hbm_prop_req() - Request property
 * @dev: ISHTP device instance
 *
 * Request property for a single client
 *
 * Return: 0 if success else error code
 */
static int ishtp_hbm_prop_req(struct ishtp_device *dev)
{
	struct ishtp_msg_hdr hdr;
	struct hbm_props_request prop_req = { 0 };
	unsigned long next_client_index;
	uint8_t client_num;

	client_num = dev->fw_client_presentation_num;

	next_client_index = find_next_bit(dev->fw_clients_map,
		ISHTP_CLIENTS_MAX, dev->fw_client_index);

	/* We got all client properties */
	if (next_client_index == ISHTP_CLIENTS_MAX) {
		dev->hbm_state = ISHTP_HBM_WORKING;
		dev->dev_state = ISHTP_DEV_ENABLED;

		for (dev->fw_client_presentation_num = 1;
			dev->fw_client_presentation_num < client_num + 1;
				++dev->fw_client_presentation_num)
			/* Add new client device */
			ishtp_bus_new_client(dev);
		return 0;
	}

	dev->fw_clients[client_num].client_id = next_client_index;

	ishtp_hbm_hdr(&hdr, sizeof(prop_req));
<<<<<<< HEAD

	prop_req.hbm_cmd = HOST_CLIENT_PROPERTIES_REQ_CMD;
	prop_req.address = next_client_index;

=======

	prop_req.hbm_cmd = HOST_CLIENT_PROPERTIES_REQ_CMD;
	prop_req.address = next_client_index;

>>>>>>> 0ecfebd2
	if (ishtp_write_message(dev, &hdr, &prop_req)) {
		dev->dev_state = ISHTP_DEV_RESETTING;
		dev_err(dev->devc, "properties request send failed\n");
		ish_hw_reset(dev);
		return -EIO;
	}

	dev->fw_client_index = next_client_index;

	return 0;
}

/**
 * ishtp_hbm_stop_req() - Send HBM stop
 * @dev: ISHTP device instance
 *
 * Send stop request message
 */
static void ishtp_hbm_stop_req(struct ishtp_device *dev)
{
	struct ishtp_msg_hdr hdr;
	struct hbm_host_stop_request stop_req = { 0 } ;

	ishtp_hbm_hdr(&hdr, sizeof(stop_req));

	stop_req.hbm_cmd = HOST_STOP_REQ_CMD;
	stop_req.reason = DRIVER_STOP_REQUEST;

	ishtp_write_message(dev, &hdr, &stop_req);
}

/**
 * ishtp_hbm_cl_flow_control_req() - Send flow control request
 * @dev: ISHTP device instance
 * @cl: ISHTP client instance
 *
 * Send flow control request
 *
 * Return: 0 if success else error code
 */
int ishtp_hbm_cl_flow_control_req(struct ishtp_device *dev,
				  struct ishtp_cl *cl)
{
	struct ishtp_msg_hdr hdr;
	struct hbm_flow_control flow_ctrl;
	const size_t len = sizeof(flow_ctrl);
	int	rv;
	unsigned long	flags;

	spin_lock_irqsave(&cl->fc_spinlock, flags);

	ishtp_hbm_hdr(&hdr, len);
	ishtp_hbm_cl_hdr(cl, ISHTP_FLOW_CONTROL_CMD, &flow_ctrl, len);

	/*
	 * Sync possible race when RB recycle and packet receive paths
	 * both try to send an out FC
	 */
	if (cl->out_flow_ctrl_creds) {
		spin_unlock_irqrestore(&cl->fc_spinlock, flags);
		return	0;
	}

	cl->recv_msg_num_frags = 0;

	rv = ishtp_write_message(dev, &hdr, &flow_ctrl);
	if (!rv) {
		++cl->out_flow_ctrl_creds;
		++cl->out_flow_ctrl_cnt;
		cl->ts_out_fc = ktime_get();
		if (cl->ts_rx) {
			ktime_t ts_diff = ktime_sub(cl->ts_out_fc, cl->ts_rx);
			if (ktime_after(ts_diff, cl->ts_max_fc_delay))
				cl->ts_max_fc_delay = ts_diff;
		}
	} else {
		++cl->err_send_fc;
	}

	spin_unlock_irqrestore(&cl->fc_spinlock, flags);
	return	rv;
}

/**
 * ishtp_hbm_cl_disconnect_req() - Send disconnect request
 * @dev: ISHTP device instance
 * @cl: ISHTP client instance
 *
 * Send disconnect message to fw
 *
 * Return: 0 if success else error code
 */
int ishtp_hbm_cl_disconnect_req(struct ishtp_device *dev, struct ishtp_cl *cl)
{
	struct ishtp_msg_hdr hdr;
	struct hbm_client_connect_request disconn_req;
	const size_t len = sizeof(disconn_req);

	ishtp_hbm_hdr(&hdr, len);
	ishtp_hbm_cl_hdr(cl, CLIENT_DISCONNECT_REQ_CMD, &disconn_req, len);

	return ishtp_write_message(dev, &hdr, &disconn_req);
}

/**
 * ishtp_hbm_cl_disconnect_res() - Get disconnect response
 * @dev: ISHTP device instance
 * @rs: Response message
 *
 * Received disconnect response from fw
 */
static void ishtp_hbm_cl_disconnect_res(struct ishtp_device *dev,
	struct hbm_client_connect_response *rs)
{
	struct ishtp_cl *cl = NULL;
	unsigned long	flags;

	spin_lock_irqsave(&dev->cl_list_lock, flags);
	list_for_each_entry(cl, &dev->cl_list, link) {
		if (!rs->status && ishtp_hbm_cl_addr_equal(cl, rs)) {
			cl->state = ISHTP_CL_DISCONNECTED;
			wake_up_interruptible(&cl->wait_ctrl_res);
			break;
		}
	}
	spin_unlock_irqrestore(&dev->cl_list_lock, flags);
}

/**
 * ishtp_hbm_cl_connect_req() - Send connect request
 * @dev: ISHTP device instance
 * @cl: client device instance
 *
 * Send connection request to specific fw client
 *
 * Return: 0 if success else error code
 */
int ishtp_hbm_cl_connect_req(struct ishtp_device *dev, struct ishtp_cl *cl)
{
	struct ishtp_msg_hdr hdr;
	struct hbm_client_connect_request conn_req;
	const size_t len = sizeof(conn_req);

	ishtp_hbm_hdr(&hdr, len);
	ishtp_hbm_cl_hdr(cl, CLIENT_CONNECT_REQ_CMD, &conn_req, len);

	return ishtp_write_message(dev, &hdr, &conn_req);
}

/**
 * ishtp_hbm_cl_connect_res() - Get connect response
 * @dev: ISHTP device instance
 * @rs: Response message
 *
 * Received connect response from fw
 */
static void ishtp_hbm_cl_connect_res(struct ishtp_device *dev,
	struct hbm_client_connect_response *rs)
{
	struct ishtp_cl *cl = NULL;
	unsigned long	flags;

	spin_lock_irqsave(&dev->cl_list_lock, flags);
	list_for_each_entry(cl, &dev->cl_list, link) {
		if (ishtp_hbm_cl_addr_equal(cl, rs)) {
			if (!rs->status) {
				cl->state = ISHTP_CL_CONNECTED;
				cl->status = 0;
			} else {
				cl->state = ISHTP_CL_DISCONNECTED;
				cl->status = -ENODEV;
			}
			wake_up_interruptible(&cl->wait_ctrl_res);
			break;
		}
	}
	spin_unlock_irqrestore(&dev->cl_list_lock, flags);
}

/**
 * ishtp_client_disconnect_request() - Receive disconnect request
 * @dev: ISHTP device instance
 * @disconnect_req: disconnect request structure
 *
 * Disconnect request bus message from the fw. Send diconnect response.
 */
static void ishtp_hbm_fw_disconnect_req(struct ishtp_device *dev,
	struct hbm_client_connect_request *disconnect_req)
{
	struct ishtp_cl *cl;
	const size_t len = sizeof(struct hbm_client_connect_response);
	unsigned long	flags;
	struct ishtp_msg_hdr hdr;
	unsigned char data[4];	/* All HBM messages are 4 bytes */

	spin_lock_irqsave(&dev->cl_list_lock, flags);
	list_for_each_entry(cl, &dev->cl_list, link) {
		if (ishtp_hbm_cl_addr_equal(cl, disconnect_req)) {
			cl->state = ISHTP_CL_DISCONNECTED;

			/* send disconnect response */
			ishtp_hbm_hdr(&hdr, len);
			ishtp_hbm_cl_hdr(cl, CLIENT_DISCONNECT_RES_CMD, data,
				len);
			ishtp_write_message(dev, &hdr, data);
			break;
		}
	}
	spin_unlock_irqrestore(&dev->cl_list_lock, flags);
}

/**
 * ishtp_hbm_dma_xfer_ack(() - Receive transfer ACK
 * @dev: ISHTP device instance
 * @dma_xfer: HBM transfer message
 *
 * Receive ack for ISHTP-over-DMA client message
 */
static void ishtp_hbm_dma_xfer_ack(struct ishtp_device *dev,
				   struct dma_xfer_hbm *dma_xfer)
{
	void	*msg;
	uint64_t	offs;
	struct ishtp_msg_hdr	*ishtp_hdr =
		(struct ishtp_msg_hdr *)&dev->ishtp_msg_hdr;
	unsigned int	msg_offs;
	struct ishtp_cl *cl;

	for (msg_offs = 0; msg_offs < ishtp_hdr->length;
		msg_offs += sizeof(struct dma_xfer_hbm)) {
		offs = dma_xfer->msg_addr - dev->ishtp_host_dma_tx_buf_phys;
		if (offs > dev->ishtp_host_dma_tx_buf_size) {
			dev_err(dev->devc, "Bad DMA Tx ack message address\n");
			return;
		}
		if (dma_xfer->msg_length >
				dev->ishtp_host_dma_tx_buf_size - offs) {
			dev_err(dev->devc, "Bad DMA Tx ack message size\n");
			return;
		}

		/* logical address of the acked mem */
		msg = (unsigned char *)dev->ishtp_host_dma_tx_buf + offs;
		ishtp_cl_release_dma_acked_mem(dev, msg, dma_xfer->msg_length);

		list_for_each_entry(cl, &dev->cl_list, link) {
			if (cl->fw_client_id == dma_xfer->fw_client_id &&
			    cl->host_client_id == dma_xfer->host_client_id)
				/*
				 * in case that a single ack may be sent
				 * over several dma transfers, and the last msg
				 * addr was inside the acked memory, but not in
				 * its start
				 */
				if (cl->last_dma_addr >=
							(unsigned char *)msg &&
						cl->last_dma_addr <
						(unsigned char *)msg +
						dma_xfer->msg_length) {
					cl->last_dma_acked = 1;

					if (!list_empty(&cl->tx_list.list) &&
						cl->ishtp_flow_ctrl_creds) {
						/*
						 * start sending the first msg
						 */
						ishtp_cl_send_msg(dev, cl);
					}
				}
		}
		++dma_xfer;
	}
}

/**
 * ishtp_hbm_dma_xfer() - Receive DMA transfer message
 * @dev: ISHTP device instance
 * @dma_xfer: HBM transfer message
 *
 * Receive ISHTP-over-DMA client message
 */
static void ishtp_hbm_dma_xfer(struct ishtp_device *dev,
			       struct dma_xfer_hbm *dma_xfer)
{
	void	*msg;
	uint64_t	offs;
	struct ishtp_msg_hdr	hdr;
	struct ishtp_msg_hdr	*ishtp_hdr =
		(struct ishtp_msg_hdr *) &dev->ishtp_msg_hdr;
	struct dma_xfer_hbm	*prm = dma_xfer;
	unsigned int	msg_offs;

	for (msg_offs = 0; msg_offs < ishtp_hdr->length;
		msg_offs += sizeof(struct dma_xfer_hbm)) {

		offs = dma_xfer->msg_addr - dev->ishtp_host_dma_rx_buf_phys;
		if (offs > dev->ishtp_host_dma_rx_buf_size) {
			dev_err(dev->devc, "Bad DMA Rx message address\n");
			return;
		}
		if (dma_xfer->msg_length >
				dev->ishtp_host_dma_rx_buf_size - offs) {
			dev_err(dev->devc, "Bad DMA Rx message size\n");
			return;
		}
		msg = dev->ishtp_host_dma_rx_buf + offs;
		recv_ishtp_cl_msg_dma(dev, msg, dma_xfer);
		dma_xfer->hbm = DMA_XFER_ACK;	/* Prepare for response */
		++dma_xfer;
	}

	/* Send DMA_XFER_ACK [...] */
	ishtp_hbm_hdr(&hdr, ishtp_hdr->length);
	ishtp_write_message(dev, &hdr, (unsigned char *)prm);
}

/**
 * ishtp_hbm_dispatch() - HBM dispatch function
 * @dev: ISHTP device instance
 * @hdr: bus message
 *
 * Bottom half read routine after ISR to handle the read bus message cmd
 * processing
 */
void ishtp_hbm_dispatch(struct ishtp_device *dev,
			struct ishtp_bus_message *hdr)
{
	struct ishtp_bus_message *ishtp_msg;
	struct ishtp_fw_client *fw_client;
	struct hbm_host_version_response *version_res;
	struct hbm_client_connect_response *connect_res;
	struct hbm_client_connect_response *disconnect_res;
	struct hbm_client_connect_request *disconnect_req;
	struct hbm_props_response *props_res;
	struct hbm_host_enum_response *enum_res;
	struct ishtp_msg_hdr ishtp_hdr;
	struct dma_alloc_notify	dma_alloc_notify;
	struct dma_xfer_hbm	*dma_xfer;

	ishtp_msg = hdr;

	switch (ishtp_msg->hbm_cmd) {
	case HOST_START_RES_CMD:
		version_res = (struct hbm_host_version_response *)ishtp_msg;
		if (!version_res->host_version_supported) {
			dev->version = version_res->fw_max_version;

			dev->hbm_state = ISHTP_HBM_STOPPED;
			ishtp_hbm_stop_req(dev);
			return;
		}

		dev->version.major_version = HBM_MAJOR_VERSION;
		dev->version.minor_version = HBM_MINOR_VERSION;
		if (dev->dev_state == ISHTP_DEV_INIT_CLIENTS &&
				dev->hbm_state == ISHTP_HBM_START) {
			dev->hbm_state = ISHTP_HBM_STARTED;
			ishtp_hbm_enum_clients_req(dev);
		} else {
			dev_err(dev->devc,
				"reset: wrong host start response\n");
			/* BUG: why do we arrive here? */
			ish_hw_reset(dev);
			return;
		}

		wake_up_interruptible(&dev->wait_hbm_recvd_msg);
		break;

	case CLIENT_CONNECT_RES_CMD:
		connect_res = (struct hbm_client_connect_response *)ishtp_msg;
		ishtp_hbm_cl_connect_res(dev, connect_res);
		break;

	case CLIENT_DISCONNECT_RES_CMD:
		disconnect_res =
			(struct hbm_client_connect_response *)ishtp_msg;
		ishtp_hbm_cl_disconnect_res(dev, disconnect_res);
		break;

	case HOST_CLIENT_PROPERTIES_RES_CMD:
		props_res = (struct hbm_props_response *)ishtp_msg;
		fw_client = &dev->fw_clients[dev->fw_client_presentation_num];

		if (props_res->status || !dev->fw_clients) {
			dev_err(dev->devc,
			"reset: properties response hbm wrong status\n");
			ish_hw_reset(dev);
			return;
		}

		if (fw_client->client_id != props_res->address) {
			dev_err(dev->devc,
				"reset: host properties response address mismatch [%02X %02X]\n",
				fw_client->client_id, props_res->address);
			ish_hw_reset(dev);
			return;
		}

		if (dev->dev_state != ISHTP_DEV_INIT_CLIENTS ||
			dev->hbm_state != ISHTP_HBM_CLIENT_PROPERTIES) {
			dev_err(dev->devc,
				"reset: unexpected properties response\n");
			ish_hw_reset(dev);
			return;
		}

		fw_client->props = props_res->client_properties;
		dev->fw_client_index++;
		dev->fw_client_presentation_num++;

		/* request property for the next client */
		ishtp_hbm_prop_req(dev);

		if (dev->dev_state != ISHTP_DEV_ENABLED)
			break;

		if (!ishtp_use_dma_transfer())
			break;

		dev_dbg(dev->devc, "Requesting to use DMA\n");
		ishtp_cl_alloc_dma_buf(dev);
		if (dev->ishtp_host_dma_rx_buf) {
			const size_t len = sizeof(dma_alloc_notify);

			memset(&dma_alloc_notify, 0, sizeof(dma_alloc_notify));
			dma_alloc_notify.hbm = DMA_BUFFER_ALLOC_NOTIFY;
			dma_alloc_notify.buf_size =
					dev->ishtp_host_dma_rx_buf_size;
			dma_alloc_notify.buf_address =
					dev->ishtp_host_dma_rx_buf_phys;
			ishtp_hbm_hdr(&ishtp_hdr, len);
			ishtp_write_message(dev, &ishtp_hdr,
				(unsigned char *)&dma_alloc_notify);
		}

		break;

	case HOST_ENUM_RES_CMD:
		enum_res = (struct hbm_host_enum_response *) ishtp_msg;
		memcpy(dev->fw_clients_map, enum_res->valid_addresses, 32);
		if (dev->dev_state == ISHTP_DEV_INIT_CLIENTS &&
			dev->hbm_state == ISHTP_HBM_ENUM_CLIENTS) {
			dev->fw_client_presentation_num = 0;
			dev->fw_client_index = 0;

			ishtp_hbm_fw_cl_allocate(dev);
			dev->hbm_state = ISHTP_HBM_CLIENT_PROPERTIES;

			/* first property request */
			ishtp_hbm_prop_req(dev);
		} else {
			dev_err(dev->devc,
			      "reset: unexpected enumeration response hbm\n");
			ish_hw_reset(dev);
			return;
		}
		break;

	case HOST_STOP_RES_CMD:
		if (dev->hbm_state != ISHTP_HBM_STOPPED)
			dev_err(dev->devc, "unexpected stop response\n");

		dev->dev_state = ISHTP_DEV_DISABLED;
		dev_info(dev->devc, "reset: FW stop response\n");
		ish_hw_reset(dev);
		break;

	case CLIENT_DISCONNECT_REQ_CMD:
		/* search for client */
		disconnect_req =
			(struct hbm_client_connect_request *)ishtp_msg;
		ishtp_hbm_fw_disconnect_req(dev, disconnect_req);
		break;

	case FW_STOP_REQ_CMD:
		dev->hbm_state = ISHTP_HBM_STOPPED;
		break;

	case DMA_BUFFER_ALLOC_RESPONSE:
		dev->ishtp_host_dma_enabled = 1;
		break;

	case DMA_XFER:
		dma_xfer = (struct dma_xfer_hbm *)ishtp_msg;
		if (!dev->ishtp_host_dma_enabled) {
			dev_err(dev->devc,
				"DMA XFER requested but DMA is not enabled\n");
			break;
		}
		ishtp_hbm_dma_xfer(dev, dma_xfer);
		break;

	case DMA_XFER_ACK:
		dma_xfer = (struct dma_xfer_hbm *)ishtp_msg;
		if (!dev->ishtp_host_dma_enabled ||
		    !dev->ishtp_host_dma_tx_buf) {
			dev_err(dev->devc,
				"DMA XFER acked but DMA Tx is not enabled\n");
			break;
		}
		ishtp_hbm_dma_xfer_ack(dev, dma_xfer);
		break;

	default:
		dev_err(dev->devc, "unknown HBM: %u\n",
			(unsigned int)ishtp_msg->hbm_cmd);

		break;
	}
}

/**
 * bh_hbm_work_fn() - HBM work function
 * @work: work struct
 *
 * Bottom half processing work function (instead of thread handler)
 * for processing hbm messages
 */
void	bh_hbm_work_fn(struct work_struct *work)
{
	unsigned long	flags;
	struct ishtp_device	*dev;
	unsigned char	hbm[IPC_PAYLOAD_SIZE];

	dev = container_of(work, struct ishtp_device, bh_hbm_work);
	spin_lock_irqsave(&dev->rd_msg_spinlock, flags);
	if (dev->rd_msg_fifo_head != dev->rd_msg_fifo_tail) {
		memcpy(hbm, dev->rd_msg_fifo + dev->rd_msg_fifo_head,
			IPC_PAYLOAD_SIZE);
		dev->rd_msg_fifo_head =
			(dev->rd_msg_fifo_head + IPC_PAYLOAD_SIZE) %
			(RD_INT_FIFO_SIZE * IPC_PAYLOAD_SIZE);
		spin_unlock_irqrestore(&dev->rd_msg_spinlock, flags);
		ishtp_hbm_dispatch(dev, (struct ishtp_bus_message *)hbm);
	} else {
		spin_unlock_irqrestore(&dev->rd_msg_spinlock, flags);
	}
}

/**
 * recv_hbm() - Receive HBM message
 * @dev: ISHTP device instance
 * @ishtp_hdr: received bus message
 *
 * Receive and process ISHTP bus messages in ISR context. This will schedule
 * work function to process message
 */
void	recv_hbm(struct ishtp_device *dev, struct ishtp_msg_hdr *ishtp_hdr)
{
	uint8_t	rd_msg_buf[ISHTP_RD_MSG_BUF_SIZE];
	struct ishtp_bus_message	*ishtp_msg =
		(struct ishtp_bus_message *)rd_msg_buf;
	unsigned long	flags;

	dev->ops->ishtp_read(dev, rd_msg_buf, ishtp_hdr->length);

	/* Flow control - handle in place */
	if (ishtp_msg->hbm_cmd == ISHTP_FLOW_CONTROL_CMD) {
		struct hbm_flow_control *flow_control =
			(struct hbm_flow_control *)ishtp_msg;
		struct ishtp_cl *cl = NULL;
		unsigned long	flags, tx_flags;

		spin_lock_irqsave(&dev->cl_list_lock, flags);
		list_for_each_entry(cl, &dev->cl_list, link) {
			if (cl->host_client_id == flow_control->host_addr &&
					cl->fw_client_id ==
					flow_control->fw_addr) {
				/*
				 * NOTE: It's valid only for counting
				 * flow-control implementation to receive a
				 * FC in the middle of sending. Meanwhile not
				 * supported
				 */
				if (cl->ishtp_flow_ctrl_creds)
					dev_err(dev->devc,
					 "recv extra FC from FW client %u (host client %u) (FC count was %d)\n",
					 (unsigned int)cl->fw_client_id,
					 (unsigned int)cl->host_client_id,
					 cl->ishtp_flow_ctrl_creds);
				else {
					++cl->ishtp_flow_ctrl_creds;
					++cl->ishtp_flow_ctrl_cnt;
					cl->last_ipc_acked = 1;
					spin_lock_irqsave(
							&cl->tx_list_spinlock,
							tx_flags);
					if (!list_empty(&cl->tx_list.list)) {
						/*
						 * start sending the first msg
						 *	= the callback function
						 */
						spin_unlock_irqrestore(
							&cl->tx_list_spinlock,
							tx_flags);
						ishtp_cl_send_msg(dev, cl);
					} else {
						spin_unlock_irqrestore(
							&cl->tx_list_spinlock,
							tx_flags);
					}
				}
				break;
			}
		}
		spin_unlock_irqrestore(&dev->cl_list_lock, flags);
		goto	eoi;
	}

	/*
	 * Some messages that are safe for ISR processing and important
	 * to be done "quickly" and in-order, go here
	 */
	if (ishtp_msg->hbm_cmd == CLIENT_CONNECT_RES_CMD ||
			ishtp_msg->hbm_cmd == CLIENT_DISCONNECT_RES_CMD ||
			ishtp_msg->hbm_cmd == CLIENT_DISCONNECT_REQ_CMD ||
			ishtp_msg->hbm_cmd == DMA_XFER) {
		ishtp_hbm_dispatch(dev, ishtp_msg);
		goto	eoi;
	}

	/*
	 * All other HBMs go here.
	 * We schedule HBMs for processing serially by using system wq,
	 * possibly there will be multiple HBMs scheduled at the same time.
	 */
	spin_lock_irqsave(&dev->rd_msg_spinlock, flags);
	if ((dev->rd_msg_fifo_tail + IPC_PAYLOAD_SIZE) %
			(RD_INT_FIFO_SIZE * IPC_PAYLOAD_SIZE) ==
			dev->rd_msg_fifo_head) {
		spin_unlock_irqrestore(&dev->rd_msg_spinlock, flags);
		dev_err(dev->devc, "BH buffer overflow, dropping HBM %u\n",
			(unsigned int)ishtp_msg->hbm_cmd);
		goto	eoi;
	}
	memcpy(dev->rd_msg_fifo + dev->rd_msg_fifo_tail, ishtp_msg,
		ishtp_hdr->length);
	dev->rd_msg_fifo_tail = (dev->rd_msg_fifo_tail + IPC_PAYLOAD_SIZE) %
		(RD_INT_FIFO_SIZE * IPC_PAYLOAD_SIZE);
	spin_unlock_irqrestore(&dev->rd_msg_spinlock, flags);
	schedule_work(&dev->bh_hbm_work);
eoi:
	return;
}

/**
 * recv_fixed_cl_msg() - Receive fixed client message
 * @dev: ISHTP device instance
 * @ishtp_hdr: received bus message
 *
 * Receive and process ISHTP fixed client messages (address == 0)
 * in ISR context
 */
void recv_fixed_cl_msg(struct ishtp_device *dev,
	struct ishtp_msg_hdr *ishtp_hdr)
{
	uint8_t rd_msg_buf[ISHTP_RD_MSG_BUF_SIZE];

	dev->print_log(dev,
		"%s() got fixed client msg from client #%d\n",
		__func__, ishtp_hdr->fw_addr);
	dev->ops->ishtp_read(dev, rd_msg_buf, ishtp_hdr->length);
	if (ishtp_hdr->fw_addr == ISHTP_SYSTEM_STATE_CLIENT_ADDR) {
		struct ish_system_states_header *msg_hdr =
			(struct ish_system_states_header *)rd_msg_buf;
		if (msg_hdr->cmd == SYSTEM_STATE_SUBSCRIBE)
			ishtp_send_resume(dev);
		/* if FW request arrived here, the system is not suspended */
		else
			dev_err(dev->devc, "unknown fixed client msg [%02X]\n",
				msg_hdr->cmd);
	}
}

/**
 * fix_cl_hdr() - Initialize fixed client header
 * @hdr: message header
 * @length: length of message
 * @cl_addr: Client address
 *
 * Initialize message header for fixed client
 */
static inline void fix_cl_hdr(struct ishtp_msg_hdr *hdr, size_t length,
	uint8_t cl_addr)
{
	hdr->host_addr = 0;
	hdr->fw_addr = cl_addr;
	hdr->length = length;
	hdr->msg_complete = 1;
	hdr->reserved = 0;
}

/*** Suspend and resume notification ***/

static uint32_t current_state;
static uint32_t supported_states = 0 | SUSPEND_STATE_BIT;

/**
 * ishtp_send_suspend() - Send suspend message to FW
 * @dev: ISHTP device instance
 *
 * Send suspend message to FW. This is useful for system freeze (non S3) case
 */
void ishtp_send_suspend(struct ishtp_device *dev)
{
	struct ishtp_msg_hdr	ishtp_hdr;
	struct ish_system_states_status state_status_msg;
	const size_t len = sizeof(struct ish_system_states_status);

	fix_cl_hdr(&ishtp_hdr, len, ISHTP_SYSTEM_STATE_CLIENT_ADDR);

	memset(&state_status_msg, 0, len);
	state_status_msg.hdr.cmd = SYSTEM_STATE_STATUS;
	state_status_msg.supported_states = supported_states;
	current_state |= SUSPEND_STATE_BIT;
	dev->print_log(dev, "%s() sends SUSPEND notification\n", __func__);
	state_status_msg.states_status = current_state;

	ishtp_write_message(dev, &ishtp_hdr,
		(unsigned char *)&state_status_msg);
}
EXPORT_SYMBOL(ishtp_send_suspend);

/**
 * ishtp_send_resume() - Send resume message to FW
 * @dev: ISHTP device instance
 *
 * Send resume message to FW. This is useful for system freeze (non S3) case
 */
void ishtp_send_resume(struct ishtp_device *dev)
{
	struct ishtp_msg_hdr	ishtp_hdr;
	struct ish_system_states_status state_status_msg;
	const size_t len = sizeof(struct ish_system_states_status);

	fix_cl_hdr(&ishtp_hdr, len, ISHTP_SYSTEM_STATE_CLIENT_ADDR);

	memset(&state_status_msg, 0, len);
	state_status_msg.hdr.cmd = SYSTEM_STATE_STATUS;
	state_status_msg.supported_states = supported_states;
	current_state &= ~SUSPEND_STATE_BIT;
	dev->print_log(dev, "%s() sends RESUME notification\n", __func__);
	state_status_msg.states_status = current_state;

	ishtp_write_message(dev, &ishtp_hdr,
		(unsigned char *)&state_status_msg);
}
EXPORT_SYMBOL(ishtp_send_resume);

/**
 * ishtp_query_subscribers() - Send query subscribers message
 * @dev: ISHTP device instance
 *
 * Send message to query subscribers
 */
void ishtp_query_subscribers(struct ishtp_device *dev)
{
	struct ishtp_msg_hdr	ishtp_hdr;
	struct ish_system_states_query_subscribers query_subscribers_msg;
	const size_t len = sizeof(struct ish_system_states_query_subscribers);

	fix_cl_hdr(&ishtp_hdr, len, ISHTP_SYSTEM_STATE_CLIENT_ADDR);

	memset(&query_subscribers_msg, 0, len);
	query_subscribers_msg.hdr.cmd = SYSTEM_STATE_QUERY_SUBSCRIBERS;

	ishtp_write_message(dev, &ishtp_hdr,
		(unsigned char *)&query_subscribers_msg);
}<|MERGE_RESOLUTION|>--- conflicted
+++ resolved
@@ -214,17 +214,10 @@
 	dev->fw_clients[client_num].client_id = next_client_index;
 
 	ishtp_hbm_hdr(&hdr, sizeof(prop_req));
-<<<<<<< HEAD
 
 	prop_req.hbm_cmd = HOST_CLIENT_PROPERTIES_REQ_CMD;
 	prop_req.address = next_client_index;
 
-=======
-
-	prop_req.hbm_cmd = HOST_CLIENT_PROPERTIES_REQ_CMD;
-	prop_req.address = next_client_index;
-
->>>>>>> 0ecfebd2
 	if (ishtp_write_message(dev, &hdr, &prop_req)) {
 		dev->dev_state = ISHTP_DEV_RESETTING;
 		dev_err(dev->devc, "properties request send failed\n");
