--- conflicted
+++ resolved
@@ -2526,64 +2526,6 @@
 	if (!iwl_legacy_is_associated_ctx(ctx))
 		goto out;
 
-<<<<<<< HEAD
-	if (priv->cfg->ops->lib->set_channel_switch) {
-
-		ch = channel->hw_value;
-		if (le16_to_cpu(ctx->active.channel) != ch) {
-			ch_info = iwl_legacy_get_channel_info(priv,
-						       channel->band,
-						       ch);
-			if (!iwl_legacy_is_channel_valid(ch_info)) {
-				IWL_DEBUG_MAC80211(priv, "invalid channel\n");
-				goto out;
-			}
-			spin_lock_irqsave(&priv->lock, flags);
-
-			priv->current_ht_config.smps = conf->smps_mode;
-
-			/* Configure HT40 channels */
-			ctx->ht.enabled = conf_is_ht(conf);
-			if (ctx->ht.enabled) {
-				if (conf_is_ht40_minus(conf)) {
-					ctx->ht.extension_chan_offset =
-					IEEE80211_HT_PARAM_CHA_SEC_BELOW;
-					ctx->ht.is_40mhz = true;
-				} else if (conf_is_ht40_plus(conf)) {
-					ctx->ht.extension_chan_offset =
-					IEEE80211_HT_PARAM_CHA_SEC_ABOVE;
-					ctx->ht.is_40mhz = true;
-				} else {
-					ctx->ht.extension_chan_offset =
-						IEEE80211_HT_PARAM_CHA_SEC_NONE;
-					ctx->ht.is_40mhz = false;
-				}
-			} else
-				ctx->ht.is_40mhz = false;
-
-			if ((le16_to_cpu(ctx->staging.channel) != ch))
-				ctx->staging.flags = 0;
-
-			iwl_legacy_set_rxon_channel(priv, channel, ctx);
-			iwl_legacy_set_rxon_ht(priv, ht_conf);
-			iwl_legacy_set_flags_for_band(priv, ctx, channel->band,
-					       ctx->vif);
-			spin_unlock_irqrestore(&priv->lock, flags);
-
-			iwl_legacy_set_rate(priv);
-			/*
-			 * at this point, staging_rxon has the
-			 * configuration for channel switch
-			 */
-			set_bit(STATUS_CHANNEL_SWITCH_PENDING, &priv->status);
-			priv->switch_channel = cpu_to_le16(ch);
-			if (priv->cfg->ops->lib->set_channel_switch(priv, ch_switch)) {
-				clear_bit(STATUS_CHANNEL_SWITCH_PENDING,
-					  &priv->status);
-				priv->switch_channel = 0;
-				ieee80211_chswitch_done(ctx->vif, false);
-			}
-=======
 	if (!priv->cfg->ops->lib->set_channel_switch)
 		goto out;
 
@@ -2616,7 +2558,6 @@
 			ctx->ht.extension_chan_offset =
 				IEEE80211_HT_PARAM_CHA_SEC_NONE;
 			ctx->ht.is_40mhz = false;
->>>>>>> f70490e6
 		}
 	} else
 		ctx->ht.is_40mhz = false;
