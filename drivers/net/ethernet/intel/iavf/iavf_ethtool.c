// SPDX-License-Identifier: GPL-2.0
/* Copyright(c) 2013 - 2018 Intel Corporation. */

/* ethtool support for iavf */
#include "iavf.h"

#include <linux/uaccess.h>

/* ethtool statistics helpers */

/**
 * struct iavf_stats - definition for an ethtool statistic
 * @stat_string: statistic name to display in ethtool -S output
 * @sizeof_stat: the sizeof() the stat, must be no greater than sizeof(u64)
 * @stat_offset: offsetof() the stat from a base pointer
 *
 * This structure defines a statistic to be added to the ethtool stats buffer.
 * It defines a statistic as offset from a common base pointer. Stats should
 * be defined in constant arrays using the IAVF_STAT macro, with every element
 * of the array using the same _type for calculating the sizeof_stat and
 * stat_offset.
 *
 * The @sizeof_stat is expected to be sizeof(u8), sizeof(u16), sizeof(u32) or
 * sizeof(u64). Other sizes are not expected and will produce a WARN_ONCE from
 * the iavf_add_ethtool_stat() helper function.
 *
 * The @stat_string is interpreted as a format string, allowing formatted
 * values to be inserted while looping over multiple structures for a given
 * statistics array. Thus, every statistic string in an array should have the
 * same type and number of format specifiers, to be formatted by variadic
 * arguments to the iavf_add_stat_string() helper function.
 **/
struct iavf_stats {
	char stat_string[ETH_GSTRING_LEN];
	int sizeof_stat;
	int stat_offset;
};

/* Helper macro to define an iavf_stat structure with proper size and type.
 * Use this when defining constant statistics arrays. Note that @_type expects
 * only a type name and is used multiple times.
 */
#define IAVF_STAT(_type, _name, _stat) { \
	.stat_string = _name, \
	.sizeof_stat = sizeof_field(_type, _stat), \
	.stat_offset = offsetof(_type, _stat) \
}

/* Helper macro for defining some statistics related to queues */
#define IAVF_QUEUE_STAT(_name, _stat) \
	IAVF_STAT(struct iavf_ring, _name, _stat)

/* Stats associated with a Tx or Rx ring */
static const struct iavf_stats iavf_gstrings_queue_stats[] = {
	IAVF_QUEUE_STAT("%s-%u.packets", stats.packets),
	IAVF_QUEUE_STAT("%s-%u.bytes", stats.bytes),
};

/**
 * iavf_add_one_ethtool_stat - copy the stat into the supplied buffer
 * @data: location to store the stat value
 * @pointer: basis for where to copy from
 * @stat: the stat definition
 *
 * Copies the stat data defined by the pointer and stat structure pair into
 * the memory supplied as data. Used to implement iavf_add_ethtool_stats and
 * iavf_add_queue_stats. If the pointer is null, data will be zero'd.
 */
static void
iavf_add_one_ethtool_stat(u64 *data, void *pointer,
			  const struct iavf_stats *stat)
{
	char *p;

	if (!pointer) {
		/* ensure that the ethtool data buffer is zero'd for any stats
		 * which don't have a valid pointer.
		 */
		*data = 0;
		return;
	}

	p = (char *)pointer + stat->stat_offset;
	switch (stat->sizeof_stat) {
	case sizeof(u64):
		*data = *((u64 *)p);
		break;
	case sizeof(u32):
		*data = *((u32 *)p);
		break;
	case sizeof(u16):
		*data = *((u16 *)p);
		break;
	case sizeof(u8):
		*data = *((u8 *)p);
		break;
	default:
		WARN_ONCE(1, "unexpected stat size for %s",
			  stat->stat_string);
		*data = 0;
	}
}

/**
 * __iavf_add_ethtool_stats - copy stats into the ethtool supplied buffer
 * @data: ethtool stats buffer
 * @pointer: location to copy stats from
 * @stats: array of stats to copy
 * @size: the size of the stats definition
 *
 * Copy the stats defined by the stats array using the pointer as a base into
 * the data buffer supplied by ethtool. Updates the data pointer to point to
 * the next empty location for successive calls to __iavf_add_ethtool_stats.
 * If pointer is null, set the data values to zero and update the pointer to
 * skip these stats.
 **/
static void
__iavf_add_ethtool_stats(u64 **data, void *pointer,
			 const struct iavf_stats stats[],
			 const unsigned int size)
{
	unsigned int i;

	for (i = 0; i < size; i++)
		iavf_add_one_ethtool_stat((*data)++, pointer, &stats[i]);
}

/**
 * iavf_add_ethtool_stats - copy stats into ethtool supplied buffer
 * @data: ethtool stats buffer
 * @pointer: location where stats are stored
 * @stats: static const array of stat definitions
 *
 * Macro to ease the use of __iavf_add_ethtool_stats by taking a static
 * constant stats array and passing the ARRAY_SIZE(). This avoids typos by
 * ensuring that we pass the size associated with the given stats array.
 *
 * The parameter @stats is evaluated twice, so parameters with side effects
 * should be avoided.
 **/
#define iavf_add_ethtool_stats(data, pointer, stats) \
	__iavf_add_ethtool_stats(data, pointer, stats, ARRAY_SIZE(stats))

/**
 * iavf_add_queue_stats - copy queue statistics into supplied buffer
 * @data: ethtool stats buffer
 * @ring: the ring to copy
 *
 * Queue statistics must be copied while protected by
 * u64_stats_fetch_begin, so we can't directly use iavf_add_ethtool_stats.
 * Assumes that queue stats are defined in iavf_gstrings_queue_stats. If the
 * ring pointer is null, zero out the queue stat values and update the data
 * pointer. Otherwise safely copy the stats from the ring into the supplied
 * buffer and update the data pointer when finished.
 *
 * This function expects to be called while under rcu_read_lock().
 **/
static void
iavf_add_queue_stats(u64 **data, struct iavf_ring *ring)
{
	const unsigned int size = ARRAY_SIZE(iavf_gstrings_queue_stats);
	const struct iavf_stats *stats = iavf_gstrings_queue_stats;
	unsigned int start;
	unsigned int i;

	/* To avoid invalid statistics values, ensure that we keep retrying
	 * the copy until we get a consistent value according to
	 * u64_stats_fetch_retry. But first, make sure our ring is
	 * non-null before attempting to access its syncp.
	 */
	do {
		start = !ring ? 0 : u64_stats_fetch_begin(&ring->syncp);
		for (i = 0; i < size; i++)
			iavf_add_one_ethtool_stat(&(*data)[i], ring, &stats[i]);
	} while (ring && u64_stats_fetch_retry(&ring->syncp, start));

	/* Once we successfully copy the stats in, update the data pointer */
	*data += size;
}

/**
 * __iavf_add_stat_strings - copy stat strings into ethtool buffer
 * @p: ethtool supplied buffer
 * @stats: stat definitions array
 * @size: size of the stats array
 *
 * Format and copy the strings described by stats into the buffer pointed at
 * by p.
 **/
static void __iavf_add_stat_strings(u8 **p, const struct iavf_stats stats[],
				    const unsigned int size, ...)
{
	unsigned int i;

	for (i = 0; i < size; i++) {
		va_list args;

		va_start(args, size);
		vsnprintf(*p, ETH_GSTRING_LEN, stats[i].stat_string, args);
		*p += ETH_GSTRING_LEN;
		va_end(args);
	}
}

/**
 * iavf_add_stat_strings - copy stat strings into ethtool buffer
 * @p: ethtool supplied buffer
 * @stats: stat definitions array
 *
 * Format and copy the strings described by the const static stats value into
 * the buffer pointed at by p.
 *
 * The parameter @stats is evaluated twice, so parameters with side effects
 * should be avoided. Additionally, stats must be an array such that
 * ARRAY_SIZE can be called on it.
 **/
#define iavf_add_stat_strings(p, stats, ...) \
	__iavf_add_stat_strings(p, stats, ARRAY_SIZE(stats), ## __VA_ARGS__)

#define VF_STAT(_name, _stat) \
	IAVF_STAT(struct iavf_adapter, _name, _stat)

static const struct iavf_stats iavf_gstrings_stats[] = {
	VF_STAT("rx_bytes", current_stats.rx_bytes),
	VF_STAT("rx_unicast", current_stats.rx_unicast),
	VF_STAT("rx_multicast", current_stats.rx_multicast),
	VF_STAT("rx_broadcast", current_stats.rx_broadcast),
	VF_STAT("rx_discards", current_stats.rx_discards),
	VF_STAT("rx_unknown_protocol", current_stats.rx_unknown_protocol),
	VF_STAT("tx_bytes", current_stats.tx_bytes),
	VF_STAT("tx_unicast", current_stats.tx_unicast),
	VF_STAT("tx_multicast", current_stats.tx_multicast),
	VF_STAT("tx_broadcast", current_stats.tx_broadcast),
	VF_STAT("tx_discards", current_stats.tx_discards),
	VF_STAT("tx_errors", current_stats.tx_errors),
};

#define IAVF_STATS_LEN	ARRAY_SIZE(iavf_gstrings_stats)

#define IAVF_QUEUE_STATS_LEN	ARRAY_SIZE(iavf_gstrings_queue_stats)

/* For now we have one and only one private flag and it is only defined
 * when we have support for the SKIP_CPU_SYNC DMA attribute.  Instead
 * of leaving all this code sitting around empty we will strip it unless
 * our one private flag is actually available.
 */
struct iavf_priv_flags {
	char flag_string[ETH_GSTRING_LEN];
	u32 flag;
	bool read_only;
};

#define IAVF_PRIV_FLAG(_name, _flag, _read_only) { \
	.flag_string = _name, \
	.flag = _flag, \
	.read_only = _read_only, \
}

static const struct iavf_priv_flags iavf_gstrings_priv_flags[] = {
	IAVF_PRIV_FLAG("legacy-rx", IAVF_FLAG_LEGACY_RX, 0),
};

#define IAVF_PRIV_FLAGS_STR_LEN ARRAY_SIZE(iavf_gstrings_priv_flags)

/**
 * iavf_get_link_ksettings - Get Link Speed and Duplex settings
 * @netdev: network interface device structure
 * @cmd: ethtool command
 *
 * Reports speed/duplex settings. Because this is a VF, we don't know what
 * kind of link we really have, so we fake it.
 **/
static int iavf_get_link_ksettings(struct net_device *netdev,
				   struct ethtool_link_ksettings *cmd)
{
	struct iavf_adapter *adapter = netdev_priv(netdev);

	ethtool_link_ksettings_zero_link_mode(cmd, supported);
	cmd->base.autoneg = AUTONEG_DISABLE;
	cmd->base.port = PORT_NONE;
	cmd->base.duplex = DUPLEX_FULL;

	if (ADV_LINK_SUPPORT(adapter)) {
		if (adapter->link_speed_mbps &&
		    adapter->link_speed_mbps < U32_MAX)
			cmd->base.speed = adapter->link_speed_mbps;
		else
			cmd->base.speed = SPEED_UNKNOWN;

		return 0;
	}

	switch (adapter->link_speed) {
	case VIRTCHNL_LINK_SPEED_40GB:
		cmd->base.speed = SPEED_40000;
		break;
	case VIRTCHNL_LINK_SPEED_25GB:
		cmd->base.speed = SPEED_25000;
		break;
	case VIRTCHNL_LINK_SPEED_20GB:
		cmd->base.speed = SPEED_20000;
		break;
	case VIRTCHNL_LINK_SPEED_10GB:
		cmd->base.speed = SPEED_10000;
		break;
	case VIRTCHNL_LINK_SPEED_5GB:
		cmd->base.speed = SPEED_5000;
		break;
	case VIRTCHNL_LINK_SPEED_2_5GB:
		cmd->base.speed = SPEED_2500;
		break;
	case VIRTCHNL_LINK_SPEED_1GB:
		cmd->base.speed = SPEED_1000;
		break;
	case VIRTCHNL_LINK_SPEED_100MB:
		cmd->base.speed = SPEED_100;
		break;
	default:
		break;
	}

	return 0;
}

/**
 * iavf_get_sset_count - Get length of string set
 * @netdev: network interface device structure
 * @sset: id of string set
 *
 * Reports size of various string tables.
 **/
static int iavf_get_sset_count(struct net_device *netdev, int sset)
{
	/* Report the maximum number queues, even if not every queue is
	 * currently configured. Since allocation of queues is in pairs,
	 * use netdev->real_num_tx_queues * 2. The real_num_tx_queues is set
	 * at device creation and never changes.
	 */

	if (sset == ETH_SS_STATS)
		return IAVF_STATS_LEN +
			(IAVF_QUEUE_STATS_LEN * 2 *
			 netdev->real_num_tx_queues);
	else if (sset == ETH_SS_PRIV_FLAGS)
		return IAVF_PRIV_FLAGS_STR_LEN;
	else
		return -EINVAL;
}

/**
 * iavf_get_ethtool_stats - report device statistics
 * @netdev: network interface device structure
 * @stats: ethtool statistics structure
 * @data: pointer to data buffer
 *
 * All statistics are added to the data buffer as an array of u64.
 **/
static void iavf_get_ethtool_stats(struct net_device *netdev,
				   struct ethtool_stats *stats, u64 *data)
{
	struct iavf_adapter *adapter = netdev_priv(netdev);
	unsigned int i;

	/* Explicitly request stats refresh */
	iavf_schedule_aq_request(adapter, IAVF_FLAG_AQ_REQUEST_STATS);

	iavf_add_ethtool_stats(&data, adapter, iavf_gstrings_stats);

	rcu_read_lock();
	/* As num_active_queues describe both tx and rx queues, we can use
	 * it to iterate over rings' stats.
	 */
	for (i = 0; i < adapter->num_active_queues; i++) {
		struct iavf_ring *ring;

		/* Tx rings stats */
		ring = &adapter->tx_rings[i];
		iavf_add_queue_stats(&data, ring);

		/* Rx rings stats */
		ring = &adapter->rx_rings[i];
		iavf_add_queue_stats(&data, ring);
	}
	rcu_read_unlock();
}

/**
 * iavf_get_priv_flag_strings - Get private flag strings
 * @netdev: network interface device structure
 * @data: buffer for string data
 *
 * Builds the private flags string table
 **/
static void iavf_get_priv_flag_strings(struct net_device *netdev, u8 *data)
{
	unsigned int i;

	for (i = 0; i < IAVF_PRIV_FLAGS_STR_LEN; i++)
		ethtool_puts(&data, iavf_gstrings_priv_flags[i].flag_string);
}

/**
 * iavf_get_stat_strings - Get stat strings
 * @netdev: network interface device structure
 * @data: buffer for string data
 *
 * Builds the statistics string table
 **/
static void iavf_get_stat_strings(struct net_device *netdev, u8 *data)
{
	unsigned int i;

	iavf_add_stat_strings(&data, iavf_gstrings_stats);

	/* Queues are always allocated in pairs, so we just use
	 * real_num_tx_queues for both Tx and Rx queues.
	 */
	for (i = 0; i < netdev->real_num_tx_queues; i++) {
		iavf_add_stat_strings(&data, iavf_gstrings_queue_stats,
				      "tx", i);
		iavf_add_stat_strings(&data, iavf_gstrings_queue_stats,
				      "rx", i);
	}
}

/**
 * iavf_get_strings - Get string set
 * @netdev: network interface device structure
 * @sset: id of string set
 * @data: buffer for string data
 *
 * Builds string tables for various string sets
 **/
static void iavf_get_strings(struct net_device *netdev, u32 sset, u8 *data)
{
	switch (sset) {
	case ETH_SS_STATS:
		iavf_get_stat_strings(netdev, data);
		break;
	case ETH_SS_PRIV_FLAGS:
		iavf_get_priv_flag_strings(netdev, data);
		break;
	default:
		break;
	}
}

/**
 * iavf_get_priv_flags - report device private flags
 * @netdev: network interface device structure
 *
 * The get string set count and the string set should be matched for each
 * flag returned.  Add new strings for each flag to the iavf_gstrings_priv_flags
 * array.
 *
 * Returns a u32 bitmap of flags.
 **/
static u32 iavf_get_priv_flags(struct net_device *netdev)
{
	struct iavf_adapter *adapter = netdev_priv(netdev);
	u32 i, ret_flags = 0;

	for (i = 0; i < IAVF_PRIV_FLAGS_STR_LEN; i++) {
		const struct iavf_priv_flags *priv_flags;

		priv_flags = &iavf_gstrings_priv_flags[i];

		if (priv_flags->flag & adapter->flags)
			ret_flags |= BIT(i);
	}

	return ret_flags;
}

/**
 * iavf_set_priv_flags - set private flags
 * @netdev: network interface device structure
 * @flags: bit flags to be set
 **/
static int iavf_set_priv_flags(struct net_device *netdev, u32 flags)
{
	struct iavf_adapter *adapter = netdev_priv(netdev);
	u32 orig_flags, new_flags, changed_flags;
	int ret = 0;
	u32 i;

	orig_flags = READ_ONCE(adapter->flags);
	new_flags = orig_flags;

	for (i = 0; i < IAVF_PRIV_FLAGS_STR_LEN; i++) {
		const struct iavf_priv_flags *priv_flags;

		priv_flags = &iavf_gstrings_priv_flags[i];

		if (flags & BIT(i))
			new_flags |= priv_flags->flag;
		else
			new_flags &= ~(priv_flags->flag);

		if (priv_flags->read_only &&
		    ((orig_flags ^ new_flags) & ~BIT(i)))
			return -EOPNOTSUPP;
	}

	/* Before we finalize any flag changes, any checks which we need to
	 * perform to determine if the new flags will be supported should go
	 * here...
	 */

	/* Compare and exchange the new flags into place. If we failed, that
	 * is if cmpxchg returns anything but the old value, this means
	 * something else must have modified the flags variable since we
	 * copied it. We'll just punt with an error and log something in the
	 * message buffer.
	 */
	if (cmpxchg(&adapter->flags, orig_flags, new_flags) != orig_flags) {
		dev_warn(&adapter->pdev->dev,
			 "Unable to update adapter->flags as it was modified by another thread...\n");
		return -EAGAIN;
	}

	changed_flags = orig_flags ^ new_flags;

	/* Process any additional changes needed as a result of flag changes.
	 * The changed_flags value reflects the list of bits that were changed
	 * in the code above.
	 */

	/* issue a reset to force legacy-rx change to take effect */
	if (changed_flags & IAVF_FLAG_LEGACY_RX) {
		if (netif_running(netdev)) {
			iavf_schedule_reset(adapter, IAVF_FLAG_RESET_NEEDED);
			ret = iavf_wait_for_reset(adapter);
			if (ret)
				netdev_warn(netdev, "Changing private flags timeout or interrupted waiting for reset");
		}
	}

	return ret;
}

/**
 * iavf_get_msglevel - Get debug message level
 * @netdev: network interface device structure
 *
 * Returns current debug message level.
 **/
static u32 iavf_get_msglevel(struct net_device *netdev)
{
	struct iavf_adapter *adapter = netdev_priv(netdev);

	return adapter->msg_enable;
}

/**
 * iavf_set_msglevel - Set debug message level
 * @netdev: network interface device structure
 * @data: message level
 *
 * Set current debug message level. Higher values cause the driver to
 * be noisier.
 **/
static void iavf_set_msglevel(struct net_device *netdev, u32 data)
{
	struct iavf_adapter *adapter = netdev_priv(netdev);

	if (IAVF_DEBUG_USER & data)
		adapter->hw.debug_mask = data;
	adapter->msg_enable = data;
}

/**
 * iavf_get_drvinfo - Get driver info
 * @netdev: network interface device structure
 * @drvinfo: ethool driver info structure
 *
 * Returns information about the driver and device for display to the user.
 **/
static void iavf_get_drvinfo(struct net_device *netdev,
			     struct ethtool_drvinfo *drvinfo)
{
	struct iavf_adapter *adapter = netdev_priv(netdev);

	strscpy(drvinfo->driver, iavf_driver_name, 32);
	strscpy(drvinfo->fw_version, "N/A", 4);
	strscpy(drvinfo->bus_info, pci_name(adapter->pdev), 32);
	drvinfo->n_priv_flags = IAVF_PRIV_FLAGS_STR_LEN;
}

/**
 * iavf_get_ringparam - Get ring parameters
 * @netdev: network interface device structure
 * @ring: ethtool ringparam structure
 * @kernel_ring: ethtool extenal ringparam structure
 * @extack: netlink extended ACK report struct
 *
 * Returns current ring parameters. TX and RX rings are reported separately,
 * but the number of rings is not reported.
 **/
static void iavf_get_ringparam(struct net_device *netdev,
			       struct ethtool_ringparam *ring,
			       struct kernel_ethtool_ringparam *kernel_ring,
			       struct netlink_ext_ack *extack)
{
	struct iavf_adapter *adapter = netdev_priv(netdev);

	ring->rx_max_pending = IAVF_MAX_RXD;
	ring->tx_max_pending = IAVF_MAX_TXD;
	ring->rx_pending = adapter->rx_desc_count;
	ring->tx_pending = adapter->tx_desc_count;
}

/**
 * iavf_set_ringparam - Set ring parameters
 * @netdev: network interface device structure
 * @ring: ethtool ringparam structure
 * @kernel_ring: ethtool external ringparam structure
 * @extack: netlink extended ACK report struct
 *
 * Sets ring parameters. TX and RX rings are controlled separately, but the
 * number of rings is not specified, so all rings get the same settings.
 **/
static int iavf_set_ringparam(struct net_device *netdev,
			      struct ethtool_ringparam *ring,
			      struct kernel_ethtool_ringparam *kernel_ring,
			      struct netlink_ext_ack *extack)
{
	struct iavf_adapter *adapter = netdev_priv(netdev);
	u32 new_rx_count, new_tx_count;
	int ret = 0;

	if ((ring->rx_mini_pending) || (ring->rx_jumbo_pending))
		return -EINVAL;

	if (ring->tx_pending > IAVF_MAX_TXD ||
	    ring->tx_pending < IAVF_MIN_TXD ||
	    ring->rx_pending > IAVF_MAX_RXD ||
	    ring->rx_pending < IAVF_MIN_RXD) {
		netdev_err(netdev, "Descriptors requested (Tx: %d / Rx: %d) out of range [%d-%d] (increment %d)\n",
			   ring->tx_pending, ring->rx_pending, IAVF_MIN_TXD,
			   IAVF_MAX_RXD, IAVF_REQ_DESCRIPTOR_MULTIPLE);
		return -EINVAL;
	}

	new_tx_count = ALIGN(ring->tx_pending, IAVF_REQ_DESCRIPTOR_MULTIPLE);
	if (new_tx_count != ring->tx_pending)
		netdev_info(netdev, "Requested Tx descriptor count rounded up to %d\n",
			    new_tx_count);

	new_rx_count = ALIGN(ring->rx_pending, IAVF_REQ_DESCRIPTOR_MULTIPLE);
	if (new_rx_count != ring->rx_pending)
		netdev_info(netdev, "Requested Rx descriptor count rounded up to %d\n",
			    new_rx_count);

	/* if nothing to do return success */
	if ((new_tx_count == adapter->tx_desc_count) &&
	    (new_rx_count == adapter->rx_desc_count)) {
		netdev_dbg(netdev, "Nothing to change, descriptor count is same as requested\n");
		return 0;
	}

	if (new_tx_count != adapter->tx_desc_count) {
		netdev_dbg(netdev, "Changing Tx descriptor count from %d to %d\n",
			   adapter->tx_desc_count, new_tx_count);
		adapter->tx_desc_count = new_tx_count;
	}

	if (new_rx_count != adapter->rx_desc_count) {
		netdev_dbg(netdev, "Changing Rx descriptor count from %d to %d\n",
			   adapter->rx_desc_count, new_rx_count);
		adapter->rx_desc_count = new_rx_count;
	}

	if (netif_running(netdev)) {
		iavf_schedule_reset(adapter, IAVF_FLAG_RESET_NEEDED);
		ret = iavf_wait_for_reset(adapter);
		if (ret)
			netdev_warn(netdev, "Changing ring parameters timeout or interrupted waiting for reset");
	}

	return ret;
}

/**
 * __iavf_get_coalesce - get per-queue coalesce settings
 * @netdev: the netdev to check
 * @ec: ethtool coalesce data structure
 * @queue: which queue to pick
 *
 * Gets the per-queue settings for coalescence. Specifically Rx and Tx usecs
 * are per queue. If queue is <0 then we default to queue 0 as the
 * representative value.
 **/
static int __iavf_get_coalesce(struct net_device *netdev,
			       struct ethtool_coalesce *ec, int queue)
{
	struct iavf_adapter *adapter = netdev_priv(netdev);
	struct iavf_ring *rx_ring, *tx_ring;

	/* Rx and Tx usecs per queue value. If user doesn't specify the
	 * queue, return queue 0's value to represent.
	 */
	if (queue < 0)
		queue = 0;
	else if (queue >= adapter->num_active_queues)
		return -EINVAL;

	rx_ring = &adapter->rx_rings[queue];
	tx_ring = &adapter->tx_rings[queue];

	if (ITR_IS_DYNAMIC(rx_ring->itr_setting))
		ec->use_adaptive_rx_coalesce = 1;

	if (ITR_IS_DYNAMIC(tx_ring->itr_setting))
		ec->use_adaptive_tx_coalesce = 1;

	ec->rx_coalesce_usecs = rx_ring->itr_setting & ~IAVF_ITR_DYNAMIC;
	ec->tx_coalesce_usecs = tx_ring->itr_setting & ~IAVF_ITR_DYNAMIC;

	return 0;
}

/**
 * iavf_get_coalesce - Get interrupt coalescing settings
 * @netdev: network interface device structure
 * @ec: ethtool coalesce structure
 * @kernel_coal: ethtool CQE mode setting structure
 * @extack: extack for reporting error messages
 *
 * Returns current coalescing settings. This is referred to elsewhere in the
 * driver as Interrupt Throttle Rate, as this is how the hardware describes
 * this functionality. Note that if per-queue settings have been modified this
 * only represents the settings of queue 0.
 **/
static int iavf_get_coalesce(struct net_device *netdev,
			     struct ethtool_coalesce *ec,
			     struct kernel_ethtool_coalesce *kernel_coal,
			     struct netlink_ext_ack *extack)
{
	return __iavf_get_coalesce(netdev, ec, -1);
}

/**
 * iavf_get_per_queue_coalesce - get coalesce values for specific queue
 * @netdev: netdev to read
 * @ec: coalesce settings from ethtool
 * @queue: the queue to read
 *
 * Read specific queue's coalesce settings.
 **/
static int iavf_get_per_queue_coalesce(struct net_device *netdev, u32 queue,
				       struct ethtool_coalesce *ec)
{
	return __iavf_get_coalesce(netdev, ec, queue);
}

/**
 * iavf_set_itr_per_queue - set ITR values for specific queue
 * @adapter: the VF adapter struct to set values for
 * @ec: coalesce settings from ethtool
 * @queue: the queue to modify
 *
 * Change the ITR settings for a specific queue.
 **/
static int iavf_set_itr_per_queue(struct iavf_adapter *adapter,
				  struct ethtool_coalesce *ec, int queue)
{
	struct iavf_ring *rx_ring = &adapter->rx_rings[queue];
	struct iavf_ring *tx_ring = &adapter->tx_rings[queue];
	struct iavf_q_vector *q_vector;
	u16 itr_setting;

	itr_setting = rx_ring->itr_setting & ~IAVF_ITR_DYNAMIC;

	if (ec->rx_coalesce_usecs != itr_setting &&
	    ec->use_adaptive_rx_coalesce) {
		netif_info(adapter, drv, adapter->netdev,
			   "Rx interrupt throttling cannot be changed if adaptive-rx is enabled\n");
		return -EINVAL;
	}

	itr_setting = tx_ring->itr_setting & ~IAVF_ITR_DYNAMIC;

	if (ec->tx_coalesce_usecs != itr_setting &&
	    ec->use_adaptive_tx_coalesce) {
		netif_info(adapter, drv, adapter->netdev,
			   "Tx interrupt throttling cannot be changed if adaptive-tx is enabled\n");
		return -EINVAL;
	}

	rx_ring->itr_setting = ITR_REG_ALIGN(ec->rx_coalesce_usecs);
	tx_ring->itr_setting = ITR_REG_ALIGN(ec->tx_coalesce_usecs);

	rx_ring->itr_setting |= IAVF_ITR_DYNAMIC;
	if (!ec->use_adaptive_rx_coalesce)
		rx_ring->itr_setting ^= IAVF_ITR_DYNAMIC;

	tx_ring->itr_setting |= IAVF_ITR_DYNAMIC;
	if (!ec->use_adaptive_tx_coalesce)
		tx_ring->itr_setting ^= IAVF_ITR_DYNAMIC;

	q_vector = rx_ring->q_vector;
	q_vector->rx.target_itr = ITR_TO_REG(rx_ring->itr_setting);

	q_vector = tx_ring->q_vector;
	q_vector->tx.target_itr = ITR_TO_REG(tx_ring->itr_setting);

	/* The interrupt handler itself will take care of programming
	 * the Tx and Rx ITR values based on the values we have entered
	 * into the q_vector, no need to write the values now.
	 */
	return 0;
}

/**
 * __iavf_set_coalesce - set coalesce settings for particular queue
 * @netdev: the netdev to change
 * @ec: ethtool coalesce settings
 * @queue: the queue to change
 *
 * Sets the coalesce settings for a particular queue.
 **/
static int __iavf_set_coalesce(struct net_device *netdev,
			       struct ethtool_coalesce *ec, int queue)
{
	struct iavf_adapter *adapter = netdev_priv(netdev);
	int i;

	if (ec->rx_coalesce_usecs > IAVF_MAX_ITR) {
		netif_info(adapter, drv, netdev, "Invalid value, rx-usecs range is 0-8160\n");
		return -EINVAL;
	} else if (ec->tx_coalesce_usecs > IAVF_MAX_ITR) {
		netif_info(adapter, drv, netdev, "Invalid value, tx-usecs range is 0-8160\n");
		return -EINVAL;
	}

	/* Rx and Tx usecs has per queue value. If user doesn't specify the
	 * queue, apply to all queues.
	 */
	if (queue < 0) {
		for (i = 0; i < adapter->num_active_queues; i++)
			if (iavf_set_itr_per_queue(adapter, ec, i))
				return -EINVAL;
	} else if (queue < adapter->num_active_queues) {
		if (iavf_set_itr_per_queue(adapter, ec, queue))
			return -EINVAL;
	} else {
		netif_info(adapter, drv, netdev, "Invalid queue value, queue range is 0 - %d\n",
			   adapter->num_active_queues - 1);
		return -EINVAL;
	}

	return 0;
}

/**
 * iavf_set_coalesce - Set interrupt coalescing settings
 * @netdev: network interface device structure
 * @ec: ethtool coalesce structure
 * @kernel_coal: ethtool CQE mode setting structure
 * @extack: extack for reporting error messages
 *
 * Change current coalescing settings for every queue.
 **/
static int iavf_set_coalesce(struct net_device *netdev,
			     struct ethtool_coalesce *ec,
			     struct kernel_ethtool_coalesce *kernel_coal,
			     struct netlink_ext_ack *extack)
{
	return __iavf_set_coalesce(netdev, ec, -1);
}

/**
 * iavf_set_per_queue_coalesce - set specific queue's coalesce settings
 * @netdev: the netdev to change
 * @ec: ethtool's coalesce settings
 * @queue: the queue to modify
 *
 * Modifies a specific queue's coalesce settings.
 */
static int iavf_set_per_queue_coalesce(struct net_device *netdev, u32 queue,
				       struct ethtool_coalesce *ec)
{
	return __iavf_set_coalesce(netdev, ec, queue);
}

/**
 * iavf_fltr_to_ethtool_flow - convert filter type values to ethtool
 * flow type values
 * @flow: filter type to be converted
 *
 * Returns the corresponding ethtool flow type.
 */
static int iavf_fltr_to_ethtool_flow(enum iavf_fdir_flow_type flow)
{
	switch (flow) {
	case IAVF_FDIR_FLOW_IPV4_TCP:
		return TCP_V4_FLOW;
	case IAVF_FDIR_FLOW_IPV4_UDP:
		return UDP_V4_FLOW;
	case IAVF_FDIR_FLOW_IPV4_SCTP:
		return SCTP_V4_FLOW;
	case IAVF_FDIR_FLOW_IPV4_AH:
		return AH_V4_FLOW;
	case IAVF_FDIR_FLOW_IPV4_ESP:
		return ESP_V4_FLOW;
	case IAVF_FDIR_FLOW_IPV4_OTHER:
		return IPV4_USER_FLOW;
	case IAVF_FDIR_FLOW_IPV6_TCP:
		return TCP_V6_FLOW;
	case IAVF_FDIR_FLOW_IPV6_UDP:
		return UDP_V6_FLOW;
	case IAVF_FDIR_FLOW_IPV6_SCTP:
		return SCTP_V6_FLOW;
	case IAVF_FDIR_FLOW_IPV6_AH:
		return AH_V6_FLOW;
	case IAVF_FDIR_FLOW_IPV6_ESP:
		return ESP_V6_FLOW;
	case IAVF_FDIR_FLOW_IPV6_OTHER:
		return IPV6_USER_FLOW;
	case IAVF_FDIR_FLOW_NON_IP_L2:
		return ETHER_FLOW;
	default:
		/* 0 is undefined ethtool flow */
		return 0;
	}
}

/**
 * iavf_ethtool_flow_to_fltr - convert ethtool flow type to filter enum
 * @eth: Ethtool flow type to be converted
 *
 * Returns flow enum
 */
static enum iavf_fdir_flow_type iavf_ethtool_flow_to_fltr(int eth)
{
	switch (eth) {
	case TCP_V4_FLOW:
		return IAVF_FDIR_FLOW_IPV4_TCP;
	case UDP_V4_FLOW:
		return IAVF_FDIR_FLOW_IPV4_UDP;
	case SCTP_V4_FLOW:
		return IAVF_FDIR_FLOW_IPV4_SCTP;
	case AH_V4_FLOW:
		return IAVF_FDIR_FLOW_IPV4_AH;
	case ESP_V4_FLOW:
		return IAVF_FDIR_FLOW_IPV4_ESP;
	case IPV4_USER_FLOW:
		return IAVF_FDIR_FLOW_IPV4_OTHER;
	case TCP_V6_FLOW:
		return IAVF_FDIR_FLOW_IPV6_TCP;
	case UDP_V6_FLOW:
		return IAVF_FDIR_FLOW_IPV6_UDP;
	case SCTP_V6_FLOW:
		return IAVF_FDIR_FLOW_IPV6_SCTP;
	case AH_V6_FLOW:
		return IAVF_FDIR_FLOW_IPV6_AH;
	case ESP_V6_FLOW:
		return IAVF_FDIR_FLOW_IPV6_ESP;
	case IPV6_USER_FLOW:
		return IAVF_FDIR_FLOW_IPV6_OTHER;
	case ETHER_FLOW:
		return IAVF_FDIR_FLOW_NON_IP_L2;
	default:
		return IAVF_FDIR_FLOW_NONE;
	}
}

/**
 * iavf_is_mask_valid - check mask field set
 * @mask: full mask to check
 * @field: field for which mask should be valid
 *
 * If the mask is fully set return true. If it is not valid for field return
 * false.
 */
static bool iavf_is_mask_valid(u64 mask, u64 field)
{
	return (mask & field) == field;
}

/**
 * iavf_parse_rx_flow_user_data - deconstruct user-defined data
 * @fsp: pointer to ethtool Rx flow specification
 * @fltr: pointer to Flow Director filter for userdef data storage
 *
 * Returns 0 on success, negative error value on failure
 */
static int
iavf_parse_rx_flow_user_data(struct ethtool_rx_flow_spec *fsp,
			     struct iavf_fdir_fltr *fltr)
{
	struct iavf_flex_word *flex;
	int i, cnt = 0;

	if (!(fsp->flow_type & FLOW_EXT))
		return 0;

	for (i = 0; i < IAVF_FLEX_WORD_NUM; i++) {
#define IAVF_USERDEF_FLEX_WORD_M	GENMASK(15, 0)
#define IAVF_USERDEF_FLEX_OFFS_S	16
#define IAVF_USERDEF_FLEX_OFFS_M	GENMASK(31, IAVF_USERDEF_FLEX_OFFS_S)
#define IAVF_USERDEF_FLEX_FLTR_M	GENMASK(31, 0)
		u32 value = be32_to_cpu(fsp->h_ext.data[i]);
		u32 mask = be32_to_cpu(fsp->m_ext.data[i]);

		if (!value || !mask)
			continue;

		if (!iavf_is_mask_valid(mask, IAVF_USERDEF_FLEX_FLTR_M))
			return -EINVAL;

		/* 504 is the maximum value for offsets, and offset is measured
		 * from the start of the MAC address.
		 */
#define IAVF_USERDEF_FLEX_MAX_OFFS_VAL 504
		flex = &fltr->flex_words[cnt++];
		flex->word = value & IAVF_USERDEF_FLEX_WORD_M;
		flex->offset = (value & IAVF_USERDEF_FLEX_OFFS_M) >>
			     IAVF_USERDEF_FLEX_OFFS_S;
		if (flex->offset > IAVF_USERDEF_FLEX_MAX_OFFS_VAL)
			return -EINVAL;
	}

	fltr->flex_cnt = cnt;

	return 0;
}

/**
 * iavf_fill_rx_flow_ext_data - fill the additional data
 * @fsp: pointer to ethtool Rx flow specification
 * @fltr: pointer to Flow Director filter to get additional data
 */
static void
iavf_fill_rx_flow_ext_data(struct ethtool_rx_flow_spec *fsp,
			   struct iavf_fdir_fltr *fltr)
{
	if (!fltr->ext_mask.usr_def[0] && !fltr->ext_mask.usr_def[1])
		return;

	fsp->flow_type |= FLOW_EXT;

	memcpy(fsp->h_ext.data, fltr->ext_data.usr_def, sizeof(fsp->h_ext.data));
	memcpy(fsp->m_ext.data, fltr->ext_mask.usr_def, sizeof(fsp->m_ext.data));
}

/**
 * iavf_get_ethtool_fdir_entry - fill ethtool structure with Flow Director filter data
 * @adapter: the VF adapter structure that contains filter list
 * @cmd: ethtool command data structure to receive the filter data
 *
 * Returns 0 as expected for success by ethtool
 */
static int
iavf_get_ethtool_fdir_entry(struct iavf_adapter *adapter,
			    struct ethtool_rxnfc *cmd)
{
	struct ethtool_rx_flow_spec *fsp = (struct ethtool_rx_flow_spec *)&cmd->fs;
	struct iavf_fdir_fltr *rule = NULL;
	int ret = 0;

	if (!(adapter->flags & IAVF_FLAG_FDIR_ENABLED))
		return -EOPNOTSUPP;

	spin_lock_bh(&adapter->fdir_fltr_lock);

	rule = iavf_find_fdir_fltr_by_loc(adapter, fsp->location);
	if (!rule) {
		ret = -EINVAL;
		goto release_lock;
	}

	fsp->flow_type = iavf_fltr_to_ethtool_flow(rule->flow_type);

	memset(&fsp->m_u, 0, sizeof(fsp->m_u));
	memset(&fsp->m_ext, 0, sizeof(fsp->m_ext));

	switch (fsp->flow_type) {
	case TCP_V4_FLOW:
	case UDP_V4_FLOW:
	case SCTP_V4_FLOW:
		fsp->h_u.tcp_ip4_spec.ip4src = rule->ip_data.v4_addrs.src_ip;
		fsp->h_u.tcp_ip4_spec.ip4dst = rule->ip_data.v4_addrs.dst_ip;
		fsp->h_u.tcp_ip4_spec.psrc = rule->ip_data.src_port;
		fsp->h_u.tcp_ip4_spec.pdst = rule->ip_data.dst_port;
		fsp->h_u.tcp_ip4_spec.tos = rule->ip_data.tos;
		fsp->m_u.tcp_ip4_spec.ip4src = rule->ip_mask.v4_addrs.src_ip;
		fsp->m_u.tcp_ip4_spec.ip4dst = rule->ip_mask.v4_addrs.dst_ip;
		fsp->m_u.tcp_ip4_spec.psrc = rule->ip_mask.src_port;
		fsp->m_u.tcp_ip4_spec.pdst = rule->ip_mask.dst_port;
		fsp->m_u.tcp_ip4_spec.tos = rule->ip_mask.tos;
		break;
	case AH_V4_FLOW:
	case ESP_V4_FLOW:
		fsp->h_u.ah_ip4_spec.ip4src = rule->ip_data.v4_addrs.src_ip;
		fsp->h_u.ah_ip4_spec.ip4dst = rule->ip_data.v4_addrs.dst_ip;
		fsp->h_u.ah_ip4_spec.spi = rule->ip_data.spi;
		fsp->h_u.ah_ip4_spec.tos = rule->ip_data.tos;
		fsp->m_u.ah_ip4_spec.ip4src = rule->ip_mask.v4_addrs.src_ip;
		fsp->m_u.ah_ip4_spec.ip4dst = rule->ip_mask.v4_addrs.dst_ip;
		fsp->m_u.ah_ip4_spec.spi = rule->ip_mask.spi;
		fsp->m_u.ah_ip4_spec.tos = rule->ip_mask.tos;
		break;
	case IPV4_USER_FLOW:
		fsp->h_u.usr_ip4_spec.ip4src = rule->ip_data.v4_addrs.src_ip;
		fsp->h_u.usr_ip4_spec.ip4dst = rule->ip_data.v4_addrs.dst_ip;
		fsp->h_u.usr_ip4_spec.l4_4_bytes = rule->ip_data.l4_header;
		fsp->h_u.usr_ip4_spec.tos = rule->ip_data.tos;
		fsp->h_u.usr_ip4_spec.ip_ver = ETH_RX_NFC_IP4;
		fsp->h_u.usr_ip4_spec.proto = rule->ip_data.proto;
		fsp->m_u.usr_ip4_spec.ip4src = rule->ip_mask.v4_addrs.src_ip;
		fsp->m_u.usr_ip4_spec.ip4dst = rule->ip_mask.v4_addrs.dst_ip;
		fsp->m_u.usr_ip4_spec.l4_4_bytes = rule->ip_mask.l4_header;
		fsp->m_u.usr_ip4_spec.tos = rule->ip_mask.tos;
		fsp->m_u.usr_ip4_spec.ip_ver = 0xFF;
		fsp->m_u.usr_ip4_spec.proto = rule->ip_mask.proto;
		break;
	case TCP_V6_FLOW:
	case UDP_V6_FLOW:
	case SCTP_V6_FLOW:
		memcpy(fsp->h_u.usr_ip6_spec.ip6src, &rule->ip_data.v6_addrs.src_ip,
		       sizeof(struct in6_addr));
		memcpy(fsp->h_u.usr_ip6_spec.ip6dst, &rule->ip_data.v6_addrs.dst_ip,
		       sizeof(struct in6_addr));
		fsp->h_u.tcp_ip6_spec.psrc = rule->ip_data.src_port;
		fsp->h_u.tcp_ip6_spec.pdst = rule->ip_data.dst_port;
		fsp->h_u.tcp_ip6_spec.tclass = rule->ip_data.tclass;
		memcpy(fsp->m_u.usr_ip6_spec.ip6src, &rule->ip_mask.v6_addrs.src_ip,
		       sizeof(struct in6_addr));
		memcpy(fsp->m_u.usr_ip6_spec.ip6dst, &rule->ip_mask.v6_addrs.dst_ip,
		       sizeof(struct in6_addr));
		fsp->m_u.tcp_ip6_spec.psrc = rule->ip_mask.src_port;
		fsp->m_u.tcp_ip6_spec.pdst = rule->ip_mask.dst_port;
		fsp->m_u.tcp_ip6_spec.tclass = rule->ip_mask.tclass;
		break;
	case AH_V6_FLOW:
	case ESP_V6_FLOW:
		memcpy(fsp->h_u.ah_ip6_spec.ip6src, &rule->ip_data.v6_addrs.src_ip,
		       sizeof(struct in6_addr));
		memcpy(fsp->h_u.ah_ip6_spec.ip6dst, &rule->ip_data.v6_addrs.dst_ip,
		       sizeof(struct in6_addr));
		fsp->h_u.ah_ip6_spec.spi = rule->ip_data.spi;
		fsp->h_u.ah_ip6_spec.tclass = rule->ip_data.tclass;
		memcpy(fsp->m_u.ah_ip6_spec.ip6src, &rule->ip_mask.v6_addrs.src_ip,
		       sizeof(struct in6_addr));
		memcpy(fsp->m_u.ah_ip6_spec.ip6dst, &rule->ip_mask.v6_addrs.dst_ip,
		       sizeof(struct in6_addr));
		fsp->m_u.ah_ip6_spec.spi = rule->ip_mask.spi;
		fsp->m_u.ah_ip6_spec.tclass = rule->ip_mask.tclass;
		break;
	case IPV6_USER_FLOW:
		memcpy(fsp->h_u.usr_ip6_spec.ip6src, &rule->ip_data.v6_addrs.src_ip,
		       sizeof(struct in6_addr));
		memcpy(fsp->h_u.usr_ip6_spec.ip6dst, &rule->ip_data.v6_addrs.dst_ip,
		       sizeof(struct in6_addr));
		fsp->h_u.usr_ip6_spec.l4_4_bytes = rule->ip_data.l4_header;
		fsp->h_u.usr_ip6_spec.tclass = rule->ip_data.tclass;
		fsp->h_u.usr_ip6_spec.l4_proto = rule->ip_data.proto;
		memcpy(fsp->m_u.usr_ip6_spec.ip6src, &rule->ip_mask.v6_addrs.src_ip,
		       sizeof(struct in6_addr));
		memcpy(fsp->m_u.usr_ip6_spec.ip6dst, &rule->ip_mask.v6_addrs.dst_ip,
		       sizeof(struct in6_addr));
		fsp->m_u.usr_ip6_spec.l4_4_bytes = rule->ip_mask.l4_header;
		fsp->m_u.usr_ip6_spec.tclass = rule->ip_mask.tclass;
		fsp->m_u.usr_ip6_spec.l4_proto = rule->ip_mask.proto;
		break;
	case ETHER_FLOW:
		fsp->h_u.ether_spec.h_proto = rule->eth_data.etype;
		fsp->m_u.ether_spec.h_proto = rule->eth_mask.etype;
		break;
	default:
		ret = -EINVAL;
		break;
	}

	iavf_fill_rx_flow_ext_data(fsp, rule);

	if (rule->action == VIRTCHNL_ACTION_DROP)
		fsp->ring_cookie = RX_CLS_FLOW_DISC;
	else
		fsp->ring_cookie = rule->q_index;

release_lock:
	spin_unlock_bh(&adapter->fdir_fltr_lock);
	return ret;
}

/**
 * iavf_get_fdir_fltr_ids - fill buffer with filter IDs of active filters
 * @adapter: the VF adapter structure containing the filter list
 * @cmd: ethtool command data structure
 * @rule_locs: ethtool array passed in from OS to receive filter IDs
 *
 * Returns 0 as expected for success by ethtool
 */
static int
iavf_get_fdir_fltr_ids(struct iavf_adapter *adapter, struct ethtool_rxnfc *cmd,
		       u32 *rule_locs)
{
	struct iavf_fdir_fltr *fltr;
	unsigned int cnt = 0;
	int val = 0;

	if (!(adapter->flags & IAVF_FLAG_FDIR_ENABLED))
		return -EOPNOTSUPP;

	cmd->data = IAVF_MAX_FDIR_FILTERS;

	spin_lock_bh(&adapter->fdir_fltr_lock);

	list_for_each_entry(fltr, &adapter->fdir_list_head, list) {
		if (cnt == cmd->rule_cnt) {
			val = -EMSGSIZE;
			goto release_lock;
		}
		rule_locs[cnt] = fltr->loc;
		cnt++;
	}

release_lock:
	spin_unlock_bh(&adapter->fdir_fltr_lock);
	if (!val)
		cmd->rule_cnt = cnt;

	return val;
}

/**
 * iavf_add_fdir_fltr_info - Set the input set for Flow Director filter
 * @adapter: pointer to the VF adapter structure
 * @fsp: pointer to ethtool Rx flow specification
 * @fltr: filter structure
 */
static int
iavf_add_fdir_fltr_info(struct iavf_adapter *adapter, struct ethtool_rx_flow_spec *fsp,
			struct iavf_fdir_fltr *fltr)
{
	u32 flow_type, q_index = 0;
	enum virtchnl_action act;
	int err;

	if (fsp->ring_cookie == RX_CLS_FLOW_DISC) {
		act = VIRTCHNL_ACTION_DROP;
	} else {
		q_index = fsp->ring_cookie;
		if (q_index >= adapter->num_active_queues)
			return -EINVAL;

		act = VIRTCHNL_ACTION_QUEUE;
	}

	fltr->action = act;
	fltr->loc = fsp->location;
	fltr->q_index = q_index;

	if (fsp->flow_type & FLOW_EXT) {
		memcpy(fltr->ext_data.usr_def, fsp->h_ext.data,
		       sizeof(fltr->ext_data.usr_def));
		memcpy(fltr->ext_mask.usr_def, fsp->m_ext.data,
		       sizeof(fltr->ext_mask.usr_def));
	}

	flow_type = fsp->flow_type & ~(FLOW_EXT | FLOW_MAC_EXT | FLOW_RSS);
	fltr->flow_type = iavf_ethtool_flow_to_fltr(flow_type);

	switch (flow_type) {
	case TCP_V4_FLOW:
	case UDP_V4_FLOW:
	case SCTP_V4_FLOW:
		fltr->ip_data.v4_addrs.src_ip = fsp->h_u.tcp_ip4_spec.ip4src;
		fltr->ip_data.v4_addrs.dst_ip = fsp->h_u.tcp_ip4_spec.ip4dst;
		fltr->ip_data.src_port = fsp->h_u.tcp_ip4_spec.psrc;
		fltr->ip_data.dst_port = fsp->h_u.tcp_ip4_spec.pdst;
		fltr->ip_data.tos = fsp->h_u.tcp_ip4_spec.tos;
		fltr->ip_mask.v4_addrs.src_ip = fsp->m_u.tcp_ip4_spec.ip4src;
		fltr->ip_mask.v4_addrs.dst_ip = fsp->m_u.tcp_ip4_spec.ip4dst;
		fltr->ip_mask.src_port = fsp->m_u.tcp_ip4_spec.psrc;
		fltr->ip_mask.dst_port = fsp->m_u.tcp_ip4_spec.pdst;
		fltr->ip_mask.tos = fsp->m_u.tcp_ip4_spec.tos;
		fltr->ip_ver = 4;
		break;
	case AH_V4_FLOW:
	case ESP_V4_FLOW:
		fltr->ip_data.v4_addrs.src_ip = fsp->h_u.ah_ip4_spec.ip4src;
		fltr->ip_data.v4_addrs.dst_ip = fsp->h_u.ah_ip4_spec.ip4dst;
		fltr->ip_data.spi = fsp->h_u.ah_ip4_spec.spi;
		fltr->ip_data.tos = fsp->h_u.ah_ip4_spec.tos;
		fltr->ip_mask.v4_addrs.src_ip = fsp->m_u.ah_ip4_spec.ip4src;
		fltr->ip_mask.v4_addrs.dst_ip = fsp->m_u.ah_ip4_spec.ip4dst;
		fltr->ip_mask.spi = fsp->m_u.ah_ip4_spec.spi;
		fltr->ip_mask.tos = fsp->m_u.ah_ip4_spec.tos;
		fltr->ip_ver = 4;
		break;
	case IPV4_USER_FLOW:
		fltr->ip_data.v4_addrs.src_ip = fsp->h_u.usr_ip4_spec.ip4src;
		fltr->ip_data.v4_addrs.dst_ip = fsp->h_u.usr_ip4_spec.ip4dst;
		fltr->ip_data.l4_header = fsp->h_u.usr_ip4_spec.l4_4_bytes;
		fltr->ip_data.tos = fsp->h_u.usr_ip4_spec.tos;
		fltr->ip_data.proto = fsp->h_u.usr_ip4_spec.proto;
		fltr->ip_mask.v4_addrs.src_ip = fsp->m_u.usr_ip4_spec.ip4src;
		fltr->ip_mask.v4_addrs.dst_ip = fsp->m_u.usr_ip4_spec.ip4dst;
		fltr->ip_mask.l4_header = fsp->m_u.usr_ip4_spec.l4_4_bytes;
		fltr->ip_mask.tos = fsp->m_u.usr_ip4_spec.tos;
		fltr->ip_mask.proto = fsp->m_u.usr_ip4_spec.proto;
		fltr->ip_ver = 4;
		break;
	case TCP_V6_FLOW:
	case UDP_V6_FLOW:
	case SCTP_V6_FLOW:
		memcpy(&fltr->ip_data.v6_addrs.src_ip, fsp->h_u.usr_ip6_spec.ip6src,
		       sizeof(struct in6_addr));
		memcpy(&fltr->ip_data.v6_addrs.dst_ip, fsp->h_u.usr_ip6_spec.ip6dst,
		       sizeof(struct in6_addr));
		fltr->ip_data.src_port = fsp->h_u.tcp_ip6_spec.psrc;
		fltr->ip_data.dst_port = fsp->h_u.tcp_ip6_spec.pdst;
		fltr->ip_data.tclass = fsp->h_u.tcp_ip6_spec.tclass;
		memcpy(&fltr->ip_mask.v6_addrs.src_ip, fsp->m_u.usr_ip6_spec.ip6src,
		       sizeof(struct in6_addr));
		memcpy(&fltr->ip_mask.v6_addrs.dst_ip, fsp->m_u.usr_ip6_spec.ip6dst,
		       sizeof(struct in6_addr));
		fltr->ip_mask.src_port = fsp->m_u.tcp_ip6_spec.psrc;
		fltr->ip_mask.dst_port = fsp->m_u.tcp_ip6_spec.pdst;
		fltr->ip_mask.tclass = fsp->m_u.tcp_ip6_spec.tclass;
		fltr->ip_ver = 6;
		break;
	case AH_V6_FLOW:
	case ESP_V6_FLOW:
		memcpy(&fltr->ip_data.v6_addrs.src_ip, fsp->h_u.ah_ip6_spec.ip6src,
		       sizeof(struct in6_addr));
		memcpy(&fltr->ip_data.v6_addrs.dst_ip, fsp->h_u.ah_ip6_spec.ip6dst,
		       sizeof(struct in6_addr));
		fltr->ip_data.spi = fsp->h_u.ah_ip6_spec.spi;
		fltr->ip_data.tclass = fsp->h_u.ah_ip6_spec.tclass;
		memcpy(&fltr->ip_mask.v6_addrs.src_ip, fsp->m_u.ah_ip6_spec.ip6src,
		       sizeof(struct in6_addr));
		memcpy(&fltr->ip_mask.v6_addrs.dst_ip, fsp->m_u.ah_ip6_spec.ip6dst,
		       sizeof(struct in6_addr));
		fltr->ip_mask.spi = fsp->m_u.ah_ip6_spec.spi;
		fltr->ip_mask.tclass = fsp->m_u.ah_ip6_spec.tclass;
		fltr->ip_ver = 6;
		break;
	case IPV6_USER_FLOW:
		memcpy(&fltr->ip_data.v6_addrs.src_ip, fsp->h_u.usr_ip6_spec.ip6src,
		       sizeof(struct in6_addr));
		memcpy(&fltr->ip_data.v6_addrs.dst_ip, fsp->h_u.usr_ip6_spec.ip6dst,
		       sizeof(struct in6_addr));
		fltr->ip_data.l4_header = fsp->h_u.usr_ip6_spec.l4_4_bytes;
		fltr->ip_data.tclass = fsp->h_u.usr_ip6_spec.tclass;
		fltr->ip_data.proto = fsp->h_u.usr_ip6_spec.l4_proto;
		memcpy(&fltr->ip_mask.v6_addrs.src_ip, fsp->m_u.usr_ip6_spec.ip6src,
		       sizeof(struct in6_addr));
		memcpy(&fltr->ip_mask.v6_addrs.dst_ip, fsp->m_u.usr_ip6_spec.ip6dst,
		       sizeof(struct in6_addr));
		fltr->ip_mask.l4_header = fsp->m_u.usr_ip6_spec.l4_4_bytes;
		fltr->ip_mask.tclass = fsp->m_u.usr_ip6_spec.tclass;
		fltr->ip_mask.proto = fsp->m_u.usr_ip6_spec.l4_proto;
		fltr->ip_ver = 6;
		break;
	case ETHER_FLOW:
		fltr->eth_data.etype = fsp->h_u.ether_spec.h_proto;
		fltr->eth_mask.etype = fsp->m_u.ether_spec.h_proto;
		break;
	default:
		/* not doing un-parsed flow types */
		return -EINVAL;
	}

	err = iavf_validate_fdir_fltr_masks(adapter, fltr);
	if (err)
		return err;

	if (iavf_fdir_is_dup_fltr(adapter, fltr))
		return -EEXIST;

	err = iavf_parse_rx_flow_user_data(fsp, fltr);
	if (err)
		return err;

	return iavf_fill_fdir_add_msg(adapter, fltr);
}

/**
 * iavf_add_fdir_ethtool - add Flow Director filter
 * @adapter: pointer to the VF adapter structure
 * @cmd: command to add Flow Director filter
 *
 * Returns 0 on success and negative values for failure
 */
static int iavf_add_fdir_ethtool(struct iavf_adapter *adapter, struct ethtool_rxnfc *cmd)
{
	struct ethtool_rx_flow_spec *fsp = &cmd->fs;
	struct iavf_fdir_fltr *fltr;
	int count = 50;
	int err;

	if (!(adapter->flags & IAVF_FLAG_FDIR_ENABLED))
		return -EOPNOTSUPP;

	if (fsp->flow_type & FLOW_MAC_EXT)
		return -EINVAL;

	spin_lock_bh(&adapter->fdir_fltr_lock);
	if (adapter->fdir_active_fltr >= IAVF_MAX_FDIR_FILTERS) {
		spin_unlock_bh(&adapter->fdir_fltr_lock);
		dev_err(&adapter->pdev->dev,
			"Unable to add Flow Director filter because VF reached the limit of max allowed filters (%u)\n",
			IAVF_MAX_FDIR_FILTERS);
		return -ENOSPC;
	}

	if (iavf_find_fdir_fltr_by_loc(adapter, fsp->location)) {
		dev_err(&adapter->pdev->dev, "Failed to add Flow Director filter, it already exists\n");
		spin_unlock_bh(&adapter->fdir_fltr_lock);
		return -EEXIST;
	}
	spin_unlock_bh(&adapter->fdir_fltr_lock);

	fltr = kzalloc(sizeof(*fltr), GFP_KERNEL);
	if (!fltr)
		return -ENOMEM;

	while (!mutex_trylock(&adapter->crit_lock)) {
		if (--count == 0) {
			kfree(fltr);
			return -EINVAL;
		}
		udelay(1);
	}

	err = iavf_add_fdir_fltr_info(adapter, fsp, fltr);
	if (err)
		goto ret;

	spin_lock_bh(&adapter->fdir_fltr_lock);
	iavf_fdir_list_add_fltr(adapter, fltr);
	adapter->fdir_active_fltr++;
<<<<<<< HEAD
	fltr->state = IAVF_FDIR_FLTR_ADD_REQUEST;
	spin_unlock_bh(&adapter->fdir_fltr_lock);

	iavf_schedule_aq_request(adapter, IAVF_FLAG_AQ_ADD_FDIR_FILTER);

=======
	if (adapter->link_up) {
		fltr->state = IAVF_FDIR_FLTR_ADD_REQUEST;
		adapter->aq_required |= IAVF_FLAG_AQ_ADD_FDIR_FILTER;
	} else {
		fltr->state = IAVF_FDIR_FLTR_INACTIVE;
	}
	spin_unlock_bh(&adapter->fdir_fltr_lock);

	if (adapter->link_up)
		mod_delayed_work(adapter->wq, &adapter->watchdog_task, 0);
>>>>>>> c7402612
ret:
	if (err && fltr)
		kfree(fltr);

	mutex_unlock(&adapter->crit_lock);
	return err;
}

/**
 * iavf_del_fdir_ethtool - delete Flow Director filter
 * @adapter: pointer to the VF adapter structure
 * @cmd: command to delete Flow Director filter
 *
 * Returns 0 on success and negative values for failure
 */
static int iavf_del_fdir_ethtool(struct iavf_adapter *adapter, struct ethtool_rxnfc *cmd)
{
	struct ethtool_rx_flow_spec *fsp = (struct ethtool_rx_flow_spec *)&cmd->fs;
	struct iavf_fdir_fltr *fltr = NULL;
	int err = 0;

	if (!(adapter->flags & IAVF_FLAG_FDIR_ENABLED))
		return -EOPNOTSUPP;

	spin_lock_bh(&adapter->fdir_fltr_lock);
	fltr = iavf_find_fdir_fltr_by_loc(adapter, fsp->location);
	if (fltr) {
		if (fltr->state == IAVF_FDIR_FLTR_ACTIVE) {
			fltr->state = IAVF_FDIR_FLTR_DEL_REQUEST;
<<<<<<< HEAD
=======
			adapter->aq_required |= IAVF_FLAG_AQ_DEL_FDIR_FILTER;
		} else if (fltr->state == IAVF_FDIR_FLTR_INACTIVE) {
			list_del(&fltr->list);
			kfree(fltr);
			adapter->fdir_active_fltr--;
			fltr = NULL;
>>>>>>> c7402612
		} else {
			err = -EBUSY;
		}
	} else if (adapter->fdir_active_fltr) {
		err = -EINVAL;
	}
	spin_unlock_bh(&adapter->fdir_fltr_lock);

	if (fltr && fltr->state == IAVF_FDIR_FLTR_DEL_REQUEST)
		iavf_schedule_aq_request(adapter, IAVF_FLAG_AQ_DEL_FDIR_FILTER);

	return err;
}

/**
 * iavf_adv_rss_parse_hdrs - parses headers from RSS hash input
 * @cmd: ethtool rxnfc command
 *
 * This function parses the rxnfc command and returns intended
 * header types for RSS configuration
 */
static u32 iavf_adv_rss_parse_hdrs(struct ethtool_rxnfc *cmd)
{
	u32 hdrs = IAVF_ADV_RSS_FLOW_SEG_HDR_NONE;

	switch (cmd->flow_type) {
	case TCP_V4_FLOW:
		hdrs |= IAVF_ADV_RSS_FLOW_SEG_HDR_TCP |
			IAVF_ADV_RSS_FLOW_SEG_HDR_IPV4;
		break;
	case UDP_V4_FLOW:
		hdrs |= IAVF_ADV_RSS_FLOW_SEG_HDR_UDP |
			IAVF_ADV_RSS_FLOW_SEG_HDR_IPV4;
		break;
	case SCTP_V4_FLOW:
		hdrs |= IAVF_ADV_RSS_FLOW_SEG_HDR_SCTP |
			IAVF_ADV_RSS_FLOW_SEG_HDR_IPV4;
		break;
	case TCP_V6_FLOW:
		hdrs |= IAVF_ADV_RSS_FLOW_SEG_HDR_TCP |
			IAVF_ADV_RSS_FLOW_SEG_HDR_IPV6;
		break;
	case UDP_V6_FLOW:
		hdrs |= IAVF_ADV_RSS_FLOW_SEG_HDR_UDP |
			IAVF_ADV_RSS_FLOW_SEG_HDR_IPV6;
		break;
	case SCTP_V6_FLOW:
		hdrs |= IAVF_ADV_RSS_FLOW_SEG_HDR_SCTP |
			IAVF_ADV_RSS_FLOW_SEG_HDR_IPV6;
		break;
	default:
		break;
	}

	return hdrs;
}

/**
 * iavf_adv_rss_parse_hash_flds - parses hash fields from RSS hash input
 * @cmd: ethtool rxnfc command
 * @symm: true if Symmetric Topelitz is set
 *
 * This function parses the rxnfc command and returns intended hash fields for
 * RSS configuration
 */
static u64 iavf_adv_rss_parse_hash_flds(struct ethtool_rxnfc *cmd, bool symm)
{
	u64 hfld = IAVF_ADV_RSS_HASH_INVALID;

	if (cmd->data & RXH_IP_SRC || cmd->data & RXH_IP_DST) {
		switch (cmd->flow_type) {
		case TCP_V4_FLOW:
		case UDP_V4_FLOW:
		case SCTP_V4_FLOW:
			if (cmd->data & RXH_IP_SRC)
				hfld |= IAVF_ADV_RSS_HASH_FLD_IPV4_SA;
			if (cmd->data & RXH_IP_DST)
				hfld |= IAVF_ADV_RSS_HASH_FLD_IPV4_DA;
			break;
		case TCP_V6_FLOW:
		case UDP_V6_FLOW:
		case SCTP_V6_FLOW:
			if (cmd->data & RXH_IP_SRC)
				hfld |= IAVF_ADV_RSS_HASH_FLD_IPV6_SA;
			if (cmd->data & RXH_IP_DST)
				hfld |= IAVF_ADV_RSS_HASH_FLD_IPV6_DA;
			break;
		default:
			break;
		}
	}

	if (cmd->data & RXH_L4_B_0_1 || cmd->data & RXH_L4_B_2_3) {
		switch (cmd->flow_type) {
		case TCP_V4_FLOW:
		case TCP_V6_FLOW:
			if (cmd->data & RXH_L4_B_0_1)
				hfld |= IAVF_ADV_RSS_HASH_FLD_TCP_SRC_PORT;
			if (cmd->data & RXH_L4_B_2_3)
				hfld |= IAVF_ADV_RSS_HASH_FLD_TCP_DST_PORT;
			break;
		case UDP_V4_FLOW:
		case UDP_V6_FLOW:
			if (cmd->data & RXH_L4_B_0_1)
				hfld |= IAVF_ADV_RSS_HASH_FLD_UDP_SRC_PORT;
			if (cmd->data & RXH_L4_B_2_3)
				hfld |= IAVF_ADV_RSS_HASH_FLD_UDP_DST_PORT;
			break;
		case SCTP_V4_FLOW:
		case SCTP_V6_FLOW:
			if (cmd->data & RXH_L4_B_0_1)
				hfld |= IAVF_ADV_RSS_HASH_FLD_SCTP_SRC_PORT;
			if (cmd->data & RXH_L4_B_2_3)
				hfld |= IAVF_ADV_RSS_HASH_FLD_SCTP_DST_PORT;
			break;
		default:
			break;
		}
	}

	return hfld;
}

/**
 * iavf_set_adv_rss_hash_opt - Enable/Disable flow types for RSS hash
 * @adapter: pointer to the VF adapter structure
 * @cmd: ethtool rxnfc command
 *
 * Returns Success if the flow input set is supported.
 */
static int
iavf_set_adv_rss_hash_opt(struct iavf_adapter *adapter,
			  struct ethtool_rxnfc *cmd)
{
	struct iavf_adv_rss *rss_old, *rss_new;
	bool rss_new_add = false;
	int count = 50, err = 0;
	bool symm = false;
	u64 hash_flds;
	u32 hdrs;

	if (!ADV_RSS_SUPPORT(adapter))
		return -EOPNOTSUPP;

	symm = !!(adapter->hfunc == VIRTCHNL_RSS_ALG_TOEPLITZ_SYMMETRIC);

	hdrs = iavf_adv_rss_parse_hdrs(cmd);
	if (hdrs == IAVF_ADV_RSS_FLOW_SEG_HDR_NONE)
		return -EINVAL;

	hash_flds = iavf_adv_rss_parse_hash_flds(cmd, symm);
	if (hash_flds == IAVF_ADV_RSS_HASH_INVALID)
		return -EINVAL;

	rss_new = kzalloc(sizeof(*rss_new), GFP_KERNEL);
	if (!rss_new)
		return -ENOMEM;

	if (iavf_fill_adv_rss_cfg_msg(&rss_new->cfg_msg, hdrs, hash_flds,
				      symm)) {
		kfree(rss_new);
		return -EINVAL;
	}

	while (!mutex_trylock(&adapter->crit_lock)) {
		if (--count == 0) {
			kfree(rss_new);
			return -EINVAL;
		}

		udelay(1);
	}

	spin_lock_bh(&adapter->adv_rss_lock);
	rss_old = iavf_find_adv_rss_cfg_by_hdrs(adapter, hdrs);
	if (rss_old) {
		if (rss_old->state != IAVF_ADV_RSS_ACTIVE) {
			err = -EBUSY;
		} else if (rss_old->hash_flds != hash_flds ||
			   rss_old->symm != symm) {
			rss_old->state = IAVF_ADV_RSS_ADD_REQUEST;
			rss_old->hash_flds = hash_flds;
			rss_old->symm = symm;
			memcpy(&rss_old->cfg_msg, &rss_new->cfg_msg,
			       sizeof(rss_new->cfg_msg));
		} else {
			err = -EEXIST;
		}
	} else {
		rss_new_add = true;
		rss_new->state = IAVF_ADV_RSS_ADD_REQUEST;
		rss_new->packet_hdrs = hdrs;
		rss_new->hash_flds = hash_flds;
		rss_new->symm = symm;
		list_add_tail(&rss_new->list, &adapter->adv_rss_list_head);
	}
	spin_unlock_bh(&adapter->adv_rss_lock);

	if (!err)
		iavf_schedule_aq_request(adapter, IAVF_FLAG_AQ_ADD_ADV_RSS_CFG);

	mutex_unlock(&adapter->crit_lock);

	if (!rss_new_add)
		kfree(rss_new);

	return err;
}

/**
 * iavf_get_adv_rss_hash_opt - Retrieve hash fields for a given flow-type
 * @adapter: pointer to the VF adapter structure
 * @cmd: ethtool rxnfc command
 *
 * Returns Success if the flow input set is supported.
 */
static int
iavf_get_adv_rss_hash_opt(struct iavf_adapter *adapter,
			  struct ethtool_rxnfc *cmd)
{
	struct iavf_adv_rss *rss;
	u64 hash_flds;
	u32 hdrs;

	if (!ADV_RSS_SUPPORT(adapter))
		return -EOPNOTSUPP;

	cmd->data = 0;

	hdrs = iavf_adv_rss_parse_hdrs(cmd);
	if (hdrs == IAVF_ADV_RSS_FLOW_SEG_HDR_NONE)
		return -EINVAL;

	spin_lock_bh(&adapter->adv_rss_lock);
	rss = iavf_find_adv_rss_cfg_by_hdrs(adapter, hdrs);
	if (rss)
		hash_flds = rss->hash_flds;
	else
		hash_flds = IAVF_ADV_RSS_HASH_INVALID;
	spin_unlock_bh(&adapter->adv_rss_lock);

	if (hash_flds == IAVF_ADV_RSS_HASH_INVALID)
		return -EINVAL;

	if (hash_flds & (IAVF_ADV_RSS_HASH_FLD_IPV4_SA |
			 IAVF_ADV_RSS_HASH_FLD_IPV6_SA))
		cmd->data |= (u64)RXH_IP_SRC;

	if (hash_flds & (IAVF_ADV_RSS_HASH_FLD_IPV4_DA |
			 IAVF_ADV_RSS_HASH_FLD_IPV6_DA))
		cmd->data |= (u64)RXH_IP_DST;

	if (hash_flds & (IAVF_ADV_RSS_HASH_FLD_TCP_SRC_PORT |
			 IAVF_ADV_RSS_HASH_FLD_UDP_SRC_PORT |
			 IAVF_ADV_RSS_HASH_FLD_SCTP_SRC_PORT))
		cmd->data |= (u64)RXH_L4_B_0_1;

	if (hash_flds & (IAVF_ADV_RSS_HASH_FLD_TCP_DST_PORT |
			 IAVF_ADV_RSS_HASH_FLD_UDP_DST_PORT |
			 IAVF_ADV_RSS_HASH_FLD_SCTP_DST_PORT))
		cmd->data |= (u64)RXH_L4_B_2_3;

	return 0;
}

/**
 * iavf_set_rxnfc - command to set Rx flow rules.
 * @netdev: network interface device structure
 * @cmd: ethtool rxnfc command
 *
 * Returns 0 for success and negative values for errors
 */
static int iavf_set_rxnfc(struct net_device *netdev, struct ethtool_rxnfc *cmd)
{
	struct iavf_adapter *adapter = netdev_priv(netdev);
	int ret = -EOPNOTSUPP;

	switch (cmd->cmd) {
	case ETHTOOL_SRXCLSRLINS:
		ret = iavf_add_fdir_ethtool(adapter, cmd);
		break;
	case ETHTOOL_SRXCLSRLDEL:
		ret = iavf_del_fdir_ethtool(adapter, cmd);
		break;
	case ETHTOOL_SRXFH:
		ret = iavf_set_adv_rss_hash_opt(adapter, cmd);
		break;
	default:
		break;
	}

	return ret;
}

/**
 * iavf_get_rxnfc - command to get RX flow classification rules
 * @netdev: network interface device structure
 * @cmd: ethtool rxnfc command
 * @rule_locs: pointer to store rule locations
 *
 * Returns Success if the command is supported.
 **/
static int iavf_get_rxnfc(struct net_device *netdev, struct ethtool_rxnfc *cmd,
			  u32 *rule_locs)
{
	struct iavf_adapter *adapter = netdev_priv(netdev);
	int ret = -EOPNOTSUPP;

	switch (cmd->cmd) {
	case ETHTOOL_GRXRINGS:
		cmd->data = adapter->num_active_queues;
		ret = 0;
		break;
	case ETHTOOL_GRXCLSRLCNT:
		if (!(adapter->flags & IAVF_FLAG_FDIR_ENABLED))
			break;
		spin_lock_bh(&adapter->fdir_fltr_lock);
		cmd->rule_cnt = adapter->fdir_active_fltr;
		spin_unlock_bh(&adapter->fdir_fltr_lock);
		cmd->data = IAVF_MAX_FDIR_FILTERS;
		ret = 0;
		break;
	case ETHTOOL_GRXCLSRULE:
		ret = iavf_get_ethtool_fdir_entry(adapter, cmd);
		break;
	case ETHTOOL_GRXCLSRLALL:
		ret = iavf_get_fdir_fltr_ids(adapter, cmd, (u32 *)rule_locs);
		break;
	case ETHTOOL_GRXFH:
		ret = iavf_get_adv_rss_hash_opt(adapter, cmd);
		break;
	default:
		break;
	}

	return ret;
}
/**
 * iavf_get_channels: get the number of channels supported by the device
 * @netdev: network interface device structure
 * @ch: channel information structure
 *
 * For the purposes of our device, we only use combined channels, i.e. a tx/rx
 * queue pair. Report one extra channel to match our "other" MSI-X vector.
 **/
static void iavf_get_channels(struct net_device *netdev,
			      struct ethtool_channels *ch)
{
	struct iavf_adapter *adapter = netdev_priv(netdev);

	/* Report maximum channels */
	ch->max_combined = adapter->vsi_res->num_queue_pairs;

	ch->max_other = NONQ_VECS;
	ch->other_count = NONQ_VECS;

	ch->combined_count = adapter->num_active_queues;
}

/**
 * iavf_set_channels: set the new channel count
 * @netdev: network interface device structure
 * @ch: channel information structure
 *
 * Negotiate a new number of channels with the PF then do a reset.  During
 * reset we'll realloc queues and fix the RSS table.  Returns 0 on success,
 * negative on failure.
 **/
static int iavf_set_channels(struct net_device *netdev,
			     struct ethtool_channels *ch)
{
	struct iavf_adapter *adapter = netdev_priv(netdev);
	u32 num_req = ch->combined_count;
	int ret = 0;

	if ((adapter->vf_res->vf_cap_flags & VIRTCHNL_VF_OFFLOAD_ADQ) &&
	    adapter->num_tc) {
		dev_info(&adapter->pdev->dev, "Cannot set channels since ADq is enabled.\n");
		return -EINVAL;
	}

	/* All of these should have already been checked by ethtool before this
	 * even gets to us, but just to be sure.
	 */
	if (num_req == 0 || num_req > adapter->vsi_res->num_queue_pairs)
		return -EINVAL;

	if (num_req == adapter->num_active_queues)
		return 0;

	if (ch->rx_count || ch->tx_count || ch->other_count != NONQ_VECS)
		return -EINVAL;

	adapter->num_req_queues = num_req;
	adapter->flags |= IAVF_FLAG_REINIT_ITR_NEEDED;
	iavf_schedule_reset(adapter, IAVF_FLAG_RESET_NEEDED);

	ret = iavf_wait_for_reset(adapter);
	if (ret)
		netdev_warn(netdev, "Changing channel count timeout or interrupted waiting for reset");

	return ret;
}

/**
 * iavf_get_rxfh_key_size - get the RSS hash key size
 * @netdev: network interface device structure
 *
 * Returns the table size.
 **/
static u32 iavf_get_rxfh_key_size(struct net_device *netdev)
{
	struct iavf_adapter *adapter = netdev_priv(netdev);

	return adapter->rss_key_size;
}

/**
 * iavf_get_rxfh_indir_size - get the rx flow hash indirection table size
 * @netdev: network interface device structure
 *
 * Returns the table size.
 **/
static u32 iavf_get_rxfh_indir_size(struct net_device *netdev)
{
	struct iavf_adapter *adapter = netdev_priv(netdev);

	return adapter->rss_lut_size;
}

/**
 * iavf_get_rxfh - get the rx flow hash indirection table
 * @netdev: network interface device structure
 * @rxfh: pointer to param struct (indir, key, hfunc)
 *
 * Reads the indirection table directly from the hardware. Always returns 0.
 **/
static int iavf_get_rxfh(struct net_device *netdev,
			 struct ethtool_rxfh_param *rxfh)
{
	struct iavf_adapter *adapter = netdev_priv(netdev);
	u16 i;

	rxfh->hfunc = ETH_RSS_HASH_TOP;
	if (adapter->hfunc == VIRTCHNL_RSS_ALG_TOEPLITZ_SYMMETRIC)
		rxfh->input_xfrm |= RXH_XFRM_SYM_XOR;

	if (rxfh->key)
		memcpy(rxfh->key, adapter->rss_key, adapter->rss_key_size);

	if (rxfh->indir)
		/* Each 32 bits pointed by 'indir' is stored with a lut entry */
		for (i = 0; i < adapter->rss_lut_size; i++)
			rxfh->indir[i] = (u32)adapter->rss_lut[i];

	return 0;
}

/**
 * iavf_set_rxfh - set the rx flow hash indirection table
 * @netdev: network interface device structure
 * @rxfh: pointer to param struct (indir, key, hfunc)
 * @extack: extended ACK from the Netlink message
 *
 * Returns -EINVAL if the table specifies an invalid queue id, otherwise
 * returns 0 after programming the table.
 **/
static int iavf_set_rxfh(struct net_device *netdev,
			 struct ethtool_rxfh_param *rxfh,
			 struct netlink_ext_ack *extack)
{
	struct iavf_adapter *adapter = netdev_priv(netdev);
	u16 i;

	/* Only support toeplitz hash function */
	if (rxfh->hfunc != ETH_RSS_HASH_NO_CHANGE &&
	    rxfh->hfunc != ETH_RSS_HASH_TOP)
		return -EOPNOTSUPP;

	if ((rxfh->input_xfrm & RXH_XFRM_SYM_XOR) &&
	    adapter->hfunc != VIRTCHNL_RSS_ALG_TOEPLITZ_SYMMETRIC) {
		if (!ADV_RSS_SUPPORT(adapter))
			return -EOPNOTSUPP;
		adapter->hfunc = VIRTCHNL_RSS_ALG_TOEPLITZ_SYMMETRIC;
		adapter->aq_required |= IAVF_FLAG_AQ_SET_RSS_HFUNC;
	} else if (!(rxfh->input_xfrm & RXH_XFRM_SYM_XOR) &&
		    adapter->hfunc != VIRTCHNL_RSS_ALG_TOEPLITZ_ASYMMETRIC) {
		adapter->hfunc = VIRTCHNL_RSS_ALG_TOEPLITZ_ASYMMETRIC;
		adapter->aq_required |= IAVF_FLAG_AQ_SET_RSS_HFUNC;
	}

	if (!rxfh->key && !rxfh->indir)
		return 0;

	if (rxfh->key)
		memcpy(adapter->rss_key, rxfh->key, adapter->rss_key_size);

	if (rxfh->indir) {
		/* Each 32 bits pointed by 'indir' is stored with a lut entry */
		for (i = 0; i < adapter->rss_lut_size; i++)
			adapter->rss_lut[i] = (u8)(rxfh->indir[i]);
	}

	return iavf_config_rss(adapter);
}

static const struct ethtool_ops iavf_ethtool_ops = {
	.supported_coalesce_params = ETHTOOL_COALESCE_USECS |
				     ETHTOOL_COALESCE_USE_ADAPTIVE,
	.cap_rss_sym_xor_supported = true,
	.get_drvinfo		= iavf_get_drvinfo,
	.get_link		= ethtool_op_get_link,
	.get_ringparam		= iavf_get_ringparam,
	.set_ringparam		= iavf_set_ringparam,
	.get_strings		= iavf_get_strings,
	.get_ethtool_stats	= iavf_get_ethtool_stats,
	.get_sset_count		= iavf_get_sset_count,
	.get_priv_flags		= iavf_get_priv_flags,
	.set_priv_flags		= iavf_set_priv_flags,
	.get_msglevel		= iavf_get_msglevel,
	.set_msglevel		= iavf_set_msglevel,
	.get_coalesce		= iavf_get_coalesce,
	.set_coalesce		= iavf_set_coalesce,
	.get_per_queue_coalesce = iavf_get_per_queue_coalesce,
	.set_per_queue_coalesce = iavf_set_per_queue_coalesce,
	.set_rxnfc		= iavf_set_rxnfc,
	.get_rxnfc		= iavf_get_rxnfc,
	.get_rxfh_indir_size	= iavf_get_rxfh_indir_size,
	.get_rxfh		= iavf_get_rxfh,
	.set_rxfh		= iavf_set_rxfh,
	.get_channels		= iavf_get_channels,
	.set_channels		= iavf_set_channels,
	.get_rxfh_key_size	= iavf_get_rxfh_key_size,
	.get_link_ksettings	= iavf_get_link_ksettings,
};

/**
 * iavf_set_ethtool_ops - Initialize ethtool ops struct
 * @netdev: network interface device structure
 *
 * Sets ethtool ops struct in our netdev so that ethtool can call
 * our functions.
 **/
void iavf_set_ethtool_ops(struct net_device *netdev)
{
	netdev->ethtool_ops = &iavf_ethtool_ops;
}<|MERGE_RESOLUTION|>--- conflicted
+++ resolved
@@ -1435,24 +1435,15 @@
 	spin_lock_bh(&adapter->fdir_fltr_lock);
 	iavf_fdir_list_add_fltr(adapter, fltr);
 	adapter->fdir_active_fltr++;
-<<<<<<< HEAD
-	fltr->state = IAVF_FDIR_FLTR_ADD_REQUEST;
+
+	if (adapter->link_up)
+		fltr->state = IAVF_FDIR_FLTR_ADD_REQUEST;
+	else
+		fltr->state = IAVF_FDIR_FLTR_INACTIVE;
 	spin_unlock_bh(&adapter->fdir_fltr_lock);
 
-	iavf_schedule_aq_request(adapter, IAVF_FLAG_AQ_ADD_FDIR_FILTER);
-
-=======
-	if (adapter->link_up) {
-		fltr->state = IAVF_FDIR_FLTR_ADD_REQUEST;
-		adapter->aq_required |= IAVF_FLAG_AQ_ADD_FDIR_FILTER;
-	} else {
-		fltr->state = IAVF_FDIR_FLTR_INACTIVE;
-	}
-	spin_unlock_bh(&adapter->fdir_fltr_lock);
-
 	if (adapter->link_up)
-		mod_delayed_work(adapter->wq, &adapter->watchdog_task, 0);
->>>>>>> c7402612
+		iavf_schedule_aq_request(adapter, IAVF_FLAG_AQ_ADD_FDIR_FILTER);
 ret:
 	if (err && fltr)
 		kfree(fltr);
@@ -1482,15 +1473,11 @@
 	if (fltr) {
 		if (fltr->state == IAVF_FDIR_FLTR_ACTIVE) {
 			fltr->state = IAVF_FDIR_FLTR_DEL_REQUEST;
-<<<<<<< HEAD
-=======
-			adapter->aq_required |= IAVF_FLAG_AQ_DEL_FDIR_FILTER;
 		} else if (fltr->state == IAVF_FDIR_FLTR_INACTIVE) {
 			list_del(&fltr->list);
 			kfree(fltr);
 			adapter->fdir_active_fltr--;
 			fltr = NULL;
->>>>>>> c7402612
 		} else {
 			err = -EBUSY;
 		}
